--- conflicted
+++ resolved
@@ -3,48 +3,30 @@
 go 1.21
 
 require (
-	github.com/docker/docker v24.0.7+incompatible
 	github.com/go-logr/logr v1.2.4
 	github.com/go-logr/stdr v1.2.2
 	github.com/google/uuid v1.3.1
 	github.com/hashicorp/go-version v1.6.0
-	github.com/jessevdk/go-flags v1.5.0
 	github.com/netapp/trident v0.0.0-20231005205303-7fea62953d05
 	github.com/onsi/ginkgo/v2 v2.10.0
 	github.com/onsi/gomega v1.27.7
 	github.com/pkg/errors v0.9.1
 	github.com/sirupsen/logrus v1.9.3
 	github.com/spf13/viper v1.8.1
-<<<<<<< HEAD
 	github.com/stretchr/testify v1.8.4
-	golang.org/x/term v0.12.0
 	gopkg.in/yaml.v2 v2.4.0
 	k8s.io/api v0.28.2
 	k8s.io/apiextensions-apiserver v0.28.2
 	k8s.io/apimachinery v0.28.2
 	k8s.io/client-go v0.28.2
 	k8s.io/utils v0.0.0-20230406110748-d93618cff8a2
-=======
-	github.com/stretchr/testify v1.8.2
-	golang.org/x/term v0.13.0
-	gopkg.in/yaml.v2 v2.4.0
-	k8s.io/api v0.27.3
-	k8s.io/apiextensions-apiserver v0.27.3
-	k8s.io/apimachinery v0.27.3
-	k8s.io/client-go v0.27.3
-	k8s.io/utils v0.0.0-20230220204549-a5ecb0141aa5
->>>>>>> 17843a23
 	sigs.k8s.io/controller-runtime v0.15.0
 )
 
 require (
-	github.com/Microsoft/go-winio v0.6.1 // indirect
 	github.com/beorn7/perks v1.0.1 // indirect
 	github.com/cespare/xxhash/v2 v2.2.0 // indirect
 	github.com/davecgh/go-spew v1.1.1 // indirect
-	github.com/docker/distribution v2.8.2+incompatible // indirect
-	github.com/docker/go-connections v0.4.0 // indirect
-	github.com/docker/go-units v0.5.0 // indirect
 	github.com/emicklei/go-restful/v3 v3.10.1 // indirect
 	github.com/evanphx/json-patch v5.6.0+incompatible // indirect
 	github.com/evanphx/json-patch/v5 v5.7.0 // indirect
@@ -71,10 +53,7 @@
 	github.com/mitchellh/mapstructure v1.5.0 // indirect
 	github.com/modern-go/concurrent v0.0.0-20180306012644-bacd9c7ef1dd // indirect
 	github.com/modern-go/reflect2 v1.0.2 // indirect
-	github.com/morikuni/aec v1.0.0 // indirect
 	github.com/munnerz/goautoneg v0.0.0-20191010083416-a7dc8b61c822 // indirect
-	github.com/opencontainers/go-digest v1.0.0 // indirect
-	github.com/opencontainers/image-spec v1.1.0-rc2.0.20221005185240-3a7f492d3f1b // indirect
 	github.com/pelletier/go-toml v1.9.5 // indirect
 	github.com/pmezard/go-difflib v1.0.0 // indirect
 	github.com/prometheus/client_golang v1.16.0 // indirect
@@ -90,16 +69,10 @@
 	go.uber.org/atomic v1.10.0 // indirect
 	go.uber.org/multierr v1.11.0 // indirect
 	go.uber.org/zap v1.24.0 // indirect
-	golang.org/x/mod v0.10.0 // indirect
-<<<<<<< HEAD
-	golang.org/x/net v0.15.0 // indirect
+	golang.org/x/net v0.17.0 // indirect
 	golang.org/x/oauth2 v0.12.0 // indirect
-	golang.org/x/sys v0.12.0 // indirect
-=======
-	golang.org/x/net v0.17.0 // indirect
-	golang.org/x/oauth2 v0.5.0 // indirect
 	golang.org/x/sys v0.13.0 // indirect
->>>>>>> 17843a23
+	golang.org/x/term v0.13.0 // indirect
 	golang.org/x/text v0.13.0 // indirect
 	golang.org/x/time v0.3.0 // indirect
 	golang.org/x/tools v0.9.3 // indirect
@@ -109,12 +82,7 @@
 	gopkg.in/inf.v0 v0.9.1 // indirect
 	gopkg.in/ini.v1 v1.62.0 // indirect
 	gopkg.in/yaml.v3 v3.0.1 // indirect
-	gotest.tools/v3 v3.4.0 // indirect
-<<<<<<< HEAD
 	k8s.io/component-base v0.28.2 // indirect
-=======
-	k8s.io/component-base v0.27.3 // indirect
->>>>>>> 17843a23
 	k8s.io/klog/v2 v2.100.1 // indirect
 	k8s.io/kube-openapi v0.0.0-20230717233707-2695361300d9 // indirect
 	sigs.k8s.io/json v0.0.0-20221116044647-bc3834ca7abd // indirect
