--- conflicted
+++ resolved
@@ -3,26 +3,17 @@
 go 1.20
 
 require (
-<<<<<<< HEAD
-	github.com/docker/docker v20.10.12+incompatible
-	github.com/go-logr/logr v1.2.2
-	github.com/go-logr/stdr v1.2.2
-=======
 	github.com/docker/docker v24.0.2+incompatible
 	github.com/go-logr/logr v1.2.4
->>>>>>> 06ab7806
+	github.com/go-logr/stdr v1.2.2
 	github.com/jessevdk/go-flags v1.5.0
 	github.com/onsi/ginkgo/v2 v2.10.0
 	github.com/onsi/gomega v1.27.7
 	github.com/pkg/errors v0.9.1
 	github.com/sirupsen/logrus v1.9.0
 	github.com/spf13/viper v1.8.1
-<<<<<<< HEAD
 	github.com/stretchr/testify v1.8.2
-	golang.org/x/term v0.5.0
-=======
 	golang.org/x/term v0.8.0
->>>>>>> 06ab7806
 	gopkg.in/yaml.v2 v2.4.0
 	k8s.io/api v0.27.2
 	k8s.io/apimachinery v0.27.2
@@ -68,28 +59,18 @@
 	github.com/modern-go/reflect2 v1.0.2 // indirect
 	github.com/morikuni/aec v1.0.0 // indirect
 	github.com/munnerz/goautoneg v0.0.0-20191010083416-a7dc8b61c822 // indirect
-	github.com/nxadm/tail v1.4.8 // indirect
 	github.com/opencontainers/go-digest v1.0.0 // indirect
-<<<<<<< HEAD
-	github.com/opencontainers/image-spec v1.0.3-0.20211202183452-c5a74bcca799 // indirect
-	github.com/pelletier/go-toml v1.9.3 // indirect
-	github.com/pmezard/go-difflib v1.0.0 // indirect
-	github.com/prometheus/client_golang v1.11.1 // indirect
-	github.com/prometheus/client_model v0.2.0 // indirect
-	github.com/prometheus/common v0.30.0 // indirect
-=======
 	github.com/opencontainers/image-spec v1.1.0-rc2.0.20221005185240-3a7f492d3f1b // indirect
 	github.com/pelletier/go-toml v1.9.5 // indirect
+	github.com/pmezard/go-difflib v1.0.0 // indirect
 	github.com/prometheus/client_golang v1.15.1 // indirect
 	github.com/prometheus/client_model v0.4.0 // indirect
 	github.com/prometheus/common v0.42.0 // indirect
->>>>>>> 06ab7806
 	github.com/prometheus/procfs v0.9.0 // indirect
 	github.com/spf13/afero v1.6.0 // indirect
 	github.com/spf13/cast v1.3.1 // indirect
 	github.com/spf13/jwalterweatherman v1.1.0 // indirect
 	github.com/spf13/pflag v1.0.5 // indirect
-	github.com/stretchr/testify v1.8.2 // indirect
 	github.com/subosito/gotenv v1.2.0 // indirect
 	go.uber.org/atomic v1.7.0 // indirect
 	go.uber.org/multierr v1.6.0 // indirect
@@ -107,6 +88,7 @@
 	gopkg.in/inf.v0 v0.9.1 // indirect
 	gopkg.in/ini.v1 v1.62.0 // indirect
 	gopkg.in/yaml.v3 v3.0.1 // indirect
+	gotest.tools/v3 v3.4.0 // indirect
 	k8s.io/apiextensions-apiserver v0.27.2 // indirect
 	k8s.io/component-base v0.27.2 // indirect
 	k8s.io/klog/v2 v2.90.1 // indirect
