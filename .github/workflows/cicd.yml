--- conflicted
+++ resolved
@@ -66,11 +66,7 @@
           hide_complexity: true
           indicators: false
           output: both
-<<<<<<< HEAD
-          thresholds: '65 80'
-=======
           thresholds: '20 80'
->>>>>>> 7ce447ef
 
       - name: Add coverage PR comment
         uses: marocchino/sticky-pull-request-comment@v2
