/*
 * Copyright (c) 2023. NetApp, Inc. All Rights Reserved.
 */

package k8s

import (
	"context"

<<<<<<< HEAD
	"github.com/go-logr/logr"
	"github.com/pkg/errors"

=======
>>>>>>> 1cf02601
	rbacv1 "k8s.io/api/rbac/v1"
	"k8s.io/client-go/discovery"
	ctrl "sigs.k8s.io/controller-runtime"
	"sigs.k8s.io/controller-runtime/pkg/client"

	"github.com/NetApp-Polaris/astra-connector-operator/util"
)

type K8sUtil struct {
	Client client.Client
	log    logr.Logger
}

type K8sUtilInterface interface {
	CreateOrUpdateResource(context.Context, client.Object, client.Object) error
<<<<<<< HEAD
	VersionGet() (string, error)
=======
	DeleteResource(context.Context, client.Object) error
>>>>>>> 1cf02601
}

func NewK8sUtil(c client.Client, log logr.Logger) K8sUtilInterface {
	return &K8sUtil{Client: c, log: log}
}

// CreateOrUpdateResource creates a role, provided a namespace and name
// If it finds a role with the same name as the provided argument, it will return that instead
func (r *K8sUtil) CreateOrUpdateResource(ctx context.Context, resource client.Object, owner client.Object) error {
	if isNamespaceScoped(resource) && !util.IsNil(owner) {
		err := ctrl.SetControllerReference(owner, resource, r.Client.Scheme())
		if err != nil {
			return err
		}
	}

	// Define the MutateFn function
	mutateFn := func() error {
		// TODO https://jira.ngage.netapp.com/browse/ASTRACTL-27555
		// Apply any desired changes to the deployment object here
		// For example, you can update the environment variables, container image, etc.
		// want to remove duplicated code like each deployer setting image and secret can be do once here
		return nil
	}

	// Use the ctrl.CreateOrUpdate function with the MutateFn function
	_, err := ctrl.CreateOrUpdate(ctx, r.Client, resource, mutateFn)
	return err
}

func (r *K8sUtil) DeleteResource(ctx context.Context, resource client.Object) error {
	return r.Client.Delete(ctx, resource)
}

func isNamespaceScoped(obj client.Object) bool {
	switch obj.(type) {
	case *rbacv1.ClusterRole, *rbacv1.ClusterRoleBinding:
		return false
	default:
		return true
	}
}

// VersionGet returns the server version of the k8s cluster.
func (r *K8sUtil) VersionGet() (string, error) {
	restConfig, err := ctrl.GetConfig()
	if err != nil {
		return "", errors.Wrap(err, "error getting kubeconfig")
	}
	dClient, err := discovery.NewDiscoveryClientForConfig(restConfig)
	if err != nil {
		return "", errors.Wrap(err, "error creating discovery client")
	}
	versionInfo, err := dClient.ServerVersion()
	if err != nil {
		return "", errors.Wrap(err, "error getting server version")
	}
	r.log.V(3).Info("versionInfo", "versionInfo", versionInfo)
	return versionInfo.GitVersion, nil
}<|MERGE_RESOLUTION|>--- conflicted
+++ resolved
@@ -7,12 +7,9 @@
 import (
 	"context"
 
-<<<<<<< HEAD
 	"github.com/go-logr/logr"
 	"github.com/pkg/errors"
 
-=======
->>>>>>> 1cf02601
 	rbacv1 "k8s.io/api/rbac/v1"
 	"k8s.io/client-go/discovery"
 	ctrl "sigs.k8s.io/controller-runtime"
@@ -28,11 +25,8 @@
 
 type K8sUtilInterface interface {
 	CreateOrUpdateResource(context.Context, client.Object, client.Object) error
-<<<<<<< HEAD
+	DeleteResource(context.Context, client.Object) error
 	VersionGet() (string, error)
-=======
-	DeleteResource(context.Context, client.Object) error
->>>>>>> 1cf02601
 }
 
 func NewK8sUtil(c client.Client, log logr.Logger) K8sUtilInterface {
