--- conflicted
+++ resolved
@@ -74,13 +74,8 @@
 		natsSyncClientStatus.AstraConnectorID = astraConnectorID
 		natsSyncClientStatus.Status = RegisterNSClient
 
-<<<<<<< HEAD
-		if astraConnector.Spec.Astra.Token == "" || astraConnector.Spec.Astra.AccountId == "" || astraConnector.Spec.Astra.ClusterName == "" {
-			log.Info("Skipping cluster registration with Astra, incomplete Astra details provided Token/AccountId/ClusterName")
-=======
 		if astraConnector.Spec.Astra.TokenRef == "" || astraConnector.Spec.Astra.AccountId == "" || astraConnector.Spec.Astra.ClusterName == "" {
 			log.Info("Skipping cluster registration with Astra, incomplete Astra details provided TokenRef/AccountId/ClusterName")
->>>>>>> f585de82
 		} else {
 			log.Info("Registering cluster with Astra")
 			err = registerUtil.RegisterClusterWithAstra(astraConnectorID)
