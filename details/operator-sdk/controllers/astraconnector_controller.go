--- conflicted
+++ resolved
@@ -8,20 +8,15 @@
 	"context"
 	"encoding/json"
 	"fmt"
-<<<<<<< HEAD
-	"k8s.io/apimachinery/pkg/util/wait"
-=======
->>>>>>> 29421932
 	"net/http"
 	"reflect"
 	"strings"
 	"time"
 
-	"github.com/NetApp-Polaris/astra-connector-operator/app/acp"
-
 	"github.com/go-logr/logr"
 	"github.com/pkg/errors"
 
+	"k8s.io/apimachinery/pkg/util/wait"
 	appsv1 "k8s.io/api/apps/v1"
 	corev1 "k8s.io/api/core/v1"
 	rbacv1 "k8s.io/api/rbac/v1"
