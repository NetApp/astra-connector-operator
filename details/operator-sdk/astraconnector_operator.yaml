apiVersion: v1
kind: Namespace
metadata:
  labels:
    control-plane: controller-manager
  name: astra-connector-operator
---
apiVersion: apiextensions.k8s.io/v1
kind: CustomResourceDefinition
metadata:
  annotations:
    controller-gen.kubebuilder.io/version: v0.7.0
  creationTimestamp: null
  name: astraconnectors.astra.netapp.io
spec:
  group: astra.netapp.io
  names:
    kind: AstraConnector
    listKind: AstraConnectorList
    plural: astraconnectors
    singular: astraconnector
  scope: Namespaced
  versions:
  - additionalPrinterColumns:
    - jsonPath: .status.natsSyncClient.registered
      name: Registered
      type: string
    - jsonPath: .status.natsSyncClient.astraConnectorID
      name: AstraConnectorID
      type: string
    - jsonPath: .status.natsSyncClient.status
      name: Status
      type: string
    name: v1
    schema:
      openAPIV3Schema:
        description: AstraConnector is the Schema for the astraconnectors API
        properties:
          apiVersion:
            description: 'APIVersion defines the versioned schema of this representation
              of an object. Servers should convert recognized schemas to the latest
              internal value, and may reject unrecognized values. More info: https://git.k8s.io/community/contributors/devel/sig-architecture/api-conventions.md#resources'
            type: string
          kind:
            description: 'Kind is a string value representing the REST resource this
              object represents. Servers may infer this from the endpoint the client
              submits requests to. Cannot be updated. In CamelCase. More info: https://git.k8s.io/community/contributors/devel/sig-architecture/api-conventions.md#types-kinds'
            type: string
          metadata:
            type: object
          spec:
            description: AstraConnectorSpec defines the desired state of AstraConnector
            properties:
              astra:
                properties:
                  accountId:
                    type: string
                  cloudId:
                    type: string
                  clusterId:
                    type: string
                  clusterName:
                    type: string
                  skipTLSValidation:
                    type: boolean
                  storageClassName:
                    type: string
<<<<<<< HEAD
                  token:
=======
                  tokenRef:
>>>>>>> f585de82
                    type: string
                  unregister:
                    type: boolean
                type: object
              astraConnect:
                properties:
                  image:
                    type: string
                  replicas:
                    format: int32
                    type: integer
                type: object
              imageRegistry:
                properties:
                  name:
                    type: string
                  secret:
                    type: string
                type: object
              nats:
                properties:
                  image:
                    type: string
                  replicas:
                    format: int32
                    type: integer
                type: object
              natsSyncClient:
                properties:
<<<<<<< HEAD
                  CloudBridgeURL:
=======
                  cloudBridgeURL:
>>>>>>> f585de82
                    type: string
                  hostAliasIP:
                    type: string
                  image:
                    type: string
                  replicas:
                    format: int32
                    type: integer
                type: object
              neptune:
                properties:
                  image:
                    type: string
                  replicas:
                    format: int32
                    type: integer
                type: object
            type: object
          status:
            description: AstraConnectorStatus defines the observed state of AstraConnector
            properties:
              natsSyncClient:
                description: NatsSyncClientStatus defines the observed state of NatsSyncClient
                properties:
                  astraConnectorID:
                    type: string
                  registered:
                    type: string
                  status:
                    type: string
                type: object
              nodes:
                items:
                  type: string
                type: array
            type: object
        type: object
    served: true
    storage: true
    subresources:
      status: {}
status:
  acceptedNames:
    kind: ""
    plural: ""
  conditions: []
  storedVersions: []
---
apiVersion: v1
kind: ServiceAccount
metadata:
  name: operator-controller-manager
  namespace: astra-connector-operator
---
apiVersion: rbac.authorization.k8s.io/v1
kind: Role
metadata:
  name: operator-leader-election-role
  namespace: astra-connector-operator
rules:
- apiGroups:
  - ""
  resources:
  - configmaps
  verbs:
  - get
  - list
  - watch
  - create
  - update
  - patch
  - delete
- apiGroups:
  - coordination.k8s.io
  resources:
  - leases
  verbs:
  - get
  - list
  - watch
  - create
  - update
  - patch
  - delete
- apiGroups:
  - ""
  resources:
  - events
  verbs:
  - create
  - patch
---
apiVersion: rbac.authorization.k8s.io/v1
kind: ClusterRole
metadata:
  creationTimestamp: null
  name: operator-manager-role
rules:
- apiGroups:
  - ""
  - apiextensions.k8s.io
  - apps
  - autoscaling
  - batch
  - crd.projectcalico.org
  - extensions
  - networking.k8s.io
  - policy
  - rbac.authorization.k8s.io
  - security.openshift.io
  - snapshot.storage.k8s.io
  - storage.k8s.io
  - trident.netapp.io
  resources:
  - configmaps
  - cronjobs
  - csidrivers
  - csinodes
  - customresourcedefinitions
  - daemonsets
  - deployments
  - horizontalpodautoscalers
  - ingresses
  - jobs
  - namespaces
  - networkpolicies
  - persistentvolumeclaims
  - poddisruptionbudgets
  - pods
  - podsecuritypolicies
  - podtemplates
  - replicasets
  - replicationcontrollers
  - replicationcontrollers/scale
  - rolebindings
  - roles
  - secrets
  - securitycontextconstraints
  - serviceaccounts
  - services
  - statefulsets
  - storageclasses
  - tridentbackends
  - tridentmirrorrelationships
  - tridentnodes
  - tridentsnapshotinfos
  - tridentversions
  - tridentvolumes
  - volumesnapshotcontents
  - volumesnapshots
  verbs:
  - create
  - delete
  - get
  - list
  - patch
  - update
  - use
  - watch
- apiGroups:
  - '*'
  resources:
  - '*'
  verbs:
  - create
  - delete
  - get
  - list
  - patch
  - update
  - watch
- apiGroups:
  - astra.netapp.io
  resources:
  - astraconnectors
  verbs:
  - create
  - delete
  - get
  - list
  - patch
  - update
  - watch
- apiGroups:
  - astra.netapp.io
  resources:
  - astraconnectors/finalizers
  verbs:
  - update
- apiGroups:
  - astra.netapp.io
  resources:
  - astraconnectors/status
  verbs:
  - get
  - patch
  - update
---
apiVersion: rbac.authorization.k8s.io/v1
kind: ClusterRole
metadata:
  name: operator-metrics-reader
rules:
- nonResourceURLs:
  - /metrics
  verbs:
  - get
---
apiVersion: rbac.authorization.k8s.io/v1
kind: ClusterRole
metadata:
  name: operator-proxy-role
rules:
- apiGroups:
  - authentication.k8s.io
  resources:
  - tokenreviews
  verbs:
  - create
- apiGroups:
  - authorization.k8s.io
  resources:
  - subjectaccessreviews
  verbs:
  - create
---
apiVersion: rbac.authorization.k8s.io/v1
kind: RoleBinding
metadata:
  name: operator-leader-election-rolebinding
  namespace: astra-connector-operator
roleRef:
  apiGroup: rbac.authorization.k8s.io
  kind: Role
  name: operator-leader-election-role
subjects:
- kind: ServiceAccount
  name: operator-controller-manager
  namespace: astra-connector-operator
---
apiVersion: rbac.authorization.k8s.io/v1
kind: ClusterRoleBinding
metadata:
  name: operator-manager-rolebinding
roleRef:
  apiGroup: rbac.authorization.k8s.io
  kind: ClusterRole
  name: operator-manager-role
subjects:
- kind: ServiceAccount
  name: operator-controller-manager
  namespace: astra-connector-operator
---
apiVersion: rbac.authorization.k8s.io/v1
kind: ClusterRoleBinding
metadata:
  name: operator-proxy-rolebinding
roleRef:
  apiGroup: rbac.authorization.k8s.io
  kind: ClusterRole
  name: operator-proxy-role
subjects:
- kind: ServiceAccount
  name: operator-controller-manager
  namespace: astra-connector-operator
---
apiVersion: v1
data:
  controller_manager_config.yaml: |
    apiVersion: controller-runtime.sigs.k8s.io/v1alpha1
    kind: ControllerManagerConfig
    health:
      healthProbeBindAddress: :8081
    metrics:
      bindAddress: 127.0.0.1:8080
    webhook:
      port: 9443
    leaderElection:
      leaderElect: true
      resourceName: c3ec164e.netapp.io
kind: ConfigMap
metadata:
  name: operator-manager-config
  namespace: astra-connector-operator
---
apiVersion: v1
kind: Service
metadata:
  labels:
    control-plane: controller-manager
  name: operator-controller-manager-metrics-service
  namespace: astra-connector-operator
spec:
  ports:
  - name: https
    port: 8443
    protocol: TCP
    targetPort: https
  selector:
    control-plane: controller-manager
---
apiVersion: apps/v1
kind: Deployment
metadata:
  labels:
    control-plane: controller-manager
  name: operator-controller-manager
  namespace: astra-connector-operator
spec:
  replicas: 1
  selector:
    matchLabels:
      control-plane: controller-manager
  template:
    metadata:
      labels:
        control-plane: controller-manager
    spec:
      containers:
      - args:
        - --secure-listen-address=0.0.0.0:8443
        - --upstream=http://127.0.0.1:8080/
        - --logtostderr=true
        - --v=10
        image: gcr.io/kubebuilder/kube-rbac-proxy:v0.8.0
        name: kube-rbac-proxy
        ports:
        - containerPort: 8443
          name: https
          protocol: TCP
      - args:
        - --health-probe-bind-address=:8081
        - --metrics-bind-address=127.0.0.1:8080
        - --leader-elect
        command:
        - /manager
        image: netapp/astra-connector-operator:3.0.1
        livenessProbe:
          httpGet:
            path: /healthz
            port: 8081
          initialDelaySeconds: 15
          periodSeconds: 20
        name: manager
        readinessProbe:
          httpGet:
            path: /readyz
            port: 8081
          initialDelaySeconds: 5
          periodSeconds: 10
        resources:
          limits:
            cpu: 200m
            memory: 100Mi
          requests:
            cpu: 100m
            memory: 20Mi
        securityContext:
          allowPrivilegeEscalation: false
      securityContext:
        runAsNonRoot: true
      serviceAccountName: operator-controller-manager
      terminationGracePeriodSeconds: 10<|MERGE_RESOLUTION|>--- conflicted
+++ resolved
@@ -65,11 +65,7 @@
                     type: boolean
                   storageClassName:
                     type: string
-<<<<<<< HEAD
-                  token:
-=======
                   tokenRef:
->>>>>>> f585de82
                     type: string
                   unregister:
                     type: boolean
@@ -99,11 +95,7 @@
                 type: object
               natsSyncClient:
                 properties:
-<<<<<<< HEAD
-                  CloudBridgeURL:
-=======
                   cloudBridgeURL:
->>>>>>> f585de82
                     type: string
                   hostAliasIP:
                     type: string
