/*
 * Copyright (c) 2024. NetApp, Inc. All Rights Reserved.
 */

package v1

import (
	corev1 "k8s.io/api/core/v1"
	metaV1 "k8s.io/apimachinery/pkg/apis/meta/v1"
)

type Astra struct {
	// +kubebuilder:validation:Required
<<<<<<< HEAD
	AccountId       string `json:"accountId"`
	AstraControlURL string `json:"astraControlURL,omitempty"`
	// +kubebuilder:validation:Optional
	// +kubebuilder:validation:Required
=======
	AccountId string `json:"accountId"`
	// +kubebuilder:validation:Optional
>>>>>>> a08e7162
	CloudId string `json:"cloudId"`
	// +kubebuilder:validation:Optional
	ClusterId string `json:"clusterId"`
	// +kubebuilder:validation:Optional
	ClusterName string `json:"clusterName,omitempty"`
	// +kubebuilder:validation:Optional
	HostAliasIP string `json:"hostAliasIP,omitempty"`
	// +kubebuilder:validation:Optional
	SkipTLSValidation bool   `json:"skipTLSValidation,omitempty"`
	TokenRef          string `json:"tokenRef,omitempty"`
	// +kubebuilder:validation:Optional
	Unregister bool `json:"unregister,omitempty"`
}

// AutoSupport defines how the customer interacts with NetApp ActiveIQ.
type AutoSupport struct {
	// Enrolled determines if you want to send anonymous data to NetApp for support purposes.
	// +kubebuilder:default:=true
	Enrolled bool `json:"enrolled"`

	// URL determines where the anonymous data will be sent
	// +kubebuilder:default:="https://support.netapp.com/put/AsupPut"
	URL string `json:"url,omitempty"`
}

// +kubebuilder:validation:Optional

type AstraConnect struct {
	Image                string                      `json:"image,omitempty"`
	ResourceRequirements corev1.ResourceRequirements `json:"resources,omitempty"`
}

// Neptune
// +kubebuilder:validation:Optional
type Neptune struct {
	Image                string                      `json:"image,omitempty"`
	JobImagePullPolicy   string                      `json:"jobImagePullPolicy,omitempty"`
	ResourceRequirements corev1.ResourceRequirements `json:"resources,omitempty"`
}

// AstraConnectorSpec defines the desired state of AstraConnector
type AstraConnectorSpec struct {
	Astra         Astra         `json:"astra"`
	AstraConnect  AstraConnect  `json:"astraConnect,omitempty"`
	Neptune       Neptune       `json:"neptune"`
	ImageRegistry ImageRegistry `json:"imageRegistry,omitempty"`

	// AutoSupport indicates willingness to participate in NetApp's proactive support application, NetApp Active IQ.
	// An internet connection is required (port 442) and all support data is anonymized.
	// The default election is false and indicates support data will not be sent to NetApp.
	// An empty or blank election is the same as a default election.
	// Air gapped installations should leave as false.
	// +kubebuilder:default={"enrolled":false, "url":"https://support.netapp.com/put/AsupPut"}
	AutoSupport AutoSupport `json:"autoSupport"`

	// SkipPreCheck determines if you want to skip pre-checks and go ahead with the installation.
	// +kubebuilder:default:=false
	SkipPreCheck bool `json:"skipPreCheck"`

	// Labels any additional labels wanted to be added to resources
	Labels map[string]string `json:"labels"`
}

// AstraConnectorStatus defines the observed state of AstraConnector
type AstraConnectorStatus struct {
	Registered     string `json:"registered"` //todo cluster vs connector registered
	AstraClusterId string `json:"astraClusterID,omitempty"`
	Status         string `json:"status"`
}

// +kubebuilder:validation:Optional

type ImageRegistry struct {
	Name   string `json:"name,omitempty"`
	Secret string `json:"secret,omitempty"`
}

//+kubebuilder:object:root=true
//+kubebuilder:subresource:status
//+kubebuilder:printcolumn:name="Registered",type=string,JSONPath=`.status.registered`
//+kubebuilder:printcolumn:name="AstraClusterID",type=string,JSONPath=`.status.astraClusterID`
//+kubebuilder:printcolumn:name="Status",type=string,JSONPath=`.status.status`

// AstraConnector is the Schema for the astraconnectors API
// +kubebuilder:subresource:status
type AstraConnector struct {
	metaV1.TypeMeta   `json:",inline"`
	metaV1.ObjectMeta `json:"metadata,omitempty"`

	Spec   AstraConnectorSpec   `json:"spec,omitempty"`
	Status AstraConnectorStatus `json:"status,omitempty"`
}

//+kubebuilder:object:root=true

// AstraConnectorList contains a list of AstraConnector
type AstraConnectorList struct {
	metaV1.TypeMeta `json:",inline"`
	metaV1.ListMeta `json:"metadata,omitempty"`
	Items           []AstraConnector `json:"items"`
}

func init() {
	SchemeBuilder.Register(&AstraConnector{}, &AstraConnectorList{})
}<|MERGE_RESOLUTION|>--- conflicted
+++ resolved
@@ -11,15 +11,10 @@
 
 type Astra struct {
 	// +kubebuilder:validation:Required
-<<<<<<< HEAD
-	AccountId       string `json:"accountId"`
+	AccountId string `json:"accountId"`
+	// +kubebuilder:validation:Required
 	AstraControlURL string `json:"astraControlURL,omitempty"`
 	// +kubebuilder:validation:Optional
-	// +kubebuilder:validation:Required
-=======
-	AccountId string `json:"accountId"`
-	// +kubebuilder:validation:Optional
->>>>>>> a08e7162
 	CloudId string `json:"cloudId"`
 	// +kubebuilder:validation:Optional
 	ClusterId string `json:"clusterId"`
