/*
 * Copyright (c) 2022. NetApp, Inc. All Rights Reserved.
 */

package v1

import (
	metaV1 "k8s.io/apimachinery/pkg/apis/meta/v1"
)

type Astra struct {
	AccountId string `json:"accountId"`
	// +kubebuilder:validation:Optional
	CloudId string `json:"cloudId"`
	// +kubebuilder:validation:Optional
	ClusterId   string `json:"clusterId"`
	ClusterName string `json:"clusterName,omitempty"`
	// +kubebuilder:validation:Optional
	StorageClassName  string `json:"storageClassName"`
	SkipTLSValidation bool   `json:"skipTLSValidation,omitempty"`
<<<<<<< HEAD
	Token             string `json:"token,omitempty"`
	Unregister        bool   `json:"unregister,omitempty"`
}

// +kubebuilder:validation:Optional

type NatsSyncClient struct {
	CloudBridgeURL string `json:"CloudBridgeURL,omitempty"`
=======
	TokenRef          string `json:"tokenRef,omitempty"`
	Unregister        bool   `json:"unregister,omitempty"`
}

type NatsSyncClient struct {
	CloudBridgeURL string `json:"cloudBridgeURL,omitempty"`
>>>>>>> f585de82
	// +kubebuilder:validation:Optional
	Image string `json:"image,omitempty"`
	// +kubebuilder:validation:Optional
	HostAliasIP string `json:"hostAliasIP,omitempty"`
	// +kubebuilder:validation:Optional
	Replicas int32 `json:"replicas,omitempty"`
}

// +kubebuilder:validation:Optional

type Nats struct {
	Image    string `json:"image,omitempty"`
	Replicas int32  `json:"replicas,omitempty"`
}

// +kubebuilder:validation:Optional

type AstraConnect struct {
	Image    string `json:"image,omitempty"`
	Replicas int32  `json:"replicas,omitempty"`
}

// +kubebuilder:validation:Optional

type Neptune struct {
	Image    string `json:"image,omitempty"`
	Replicas int32  `json:"replicas,omitempty"`
}

// AstraConnectorSpec defines the desired state of AstraConnector
type AstraConnectorSpec struct {
	Astra          Astra          `json:"astra"`
	NatsSyncClient NatsSyncClient `json:"natsSyncClient,omitempty"`
	Nats           Nats           `json:"nats,omitempty"`
	AstraConnect   AstraConnect   `json:"astraConnect,omitempty"`
	Neptune        Neptune        `json:"neptune"`
	ImageRegistry  ImageRegistry  `json:"imageRegistry,omitempty"`
}

// AstraConnectorStatus defines the observed state of AstraConnector
type AstraConnectorStatus struct {
	Nodes          []string             `json:"nodes"`
	NatsSyncClient NatsSyncClientStatus `json:"natsSyncClient"`
}

// NatsSyncClientStatus defines the observed state of NatsSyncClient
type NatsSyncClientStatus struct {
	Registered       string `json:"registered"` //todo cluster vs connector registered
	AstraConnectorID string `json:"astraConnectorID"`
	Status           string `json:"status"`
}

// +kubebuilder:validation:Optional

type ImageRegistry struct {
	Name   string `json:"name,omitempty"`
	Secret string `json:"secret,omitempty"`
}

//+kubebuilder:object:root=true
//+kubebuilder:subresource:status
//+kubebuilder:printcolumn:name="Registered",type=string,JSONPath=`.status.natsSyncClient.registered`
//+kubebuilder:printcolumn:name="AstraConnectorID",type=string,JSONPath=`.status.natsSyncClient.astraConnectorID`
//+kubebuilder:printcolumn:name="Status",type=string,JSONPath=`.status.natsSyncClient.status`

// AstraConnector is the Schema for the astraconnectors API
type AstraConnector struct {
	metaV1.TypeMeta   `json:",inline"`
	metaV1.ObjectMeta `json:"metadata,omitempty"`

	Spec   AstraConnectorSpec   `json:"spec,omitempty"`
	Status AstraConnectorStatus `json:"status,omitempty"`
}

//+kubebuilder:object:root=true

// AstraConnectorList contains a list of AstraConnector
type AstraConnectorList struct {
	metaV1.TypeMeta `json:",inline"`
	metaV1.ListMeta `json:"metadata,omitempty"`
	Items           []AstraConnector `json:"items"`
}

func init() {
	SchemeBuilder.Register(&AstraConnector{}, &AstraConnectorList{})
}<|MERGE_RESOLUTION|>--- conflicted
+++ resolved
@@ -18,23 +18,12 @@
 	// +kubebuilder:validation:Optional
 	StorageClassName  string `json:"storageClassName"`
 	SkipTLSValidation bool   `json:"skipTLSValidation,omitempty"`
-<<<<<<< HEAD
-	Token             string `json:"token,omitempty"`
-	Unregister        bool   `json:"unregister,omitempty"`
-}
-
-// +kubebuilder:validation:Optional
-
-type NatsSyncClient struct {
-	CloudBridgeURL string `json:"CloudBridgeURL,omitempty"`
-=======
 	TokenRef          string `json:"tokenRef,omitempty"`
 	Unregister        bool   `json:"unregister,omitempty"`
 }
 
 type NatsSyncClient struct {
 	CloudBridgeURL string `json:"cloudBridgeURL,omitempty"`
->>>>>>> f585de82
 	// +kubebuilder:validation:Optional
 	Image string `json:"image,omitempty"`
 	// +kubebuilder:validation:Optional
