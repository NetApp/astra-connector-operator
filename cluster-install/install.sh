#!/bin/bash

# -- Resources
# Deploy Trident Operator: https://docs.netapp.com/us-en/trident/trident-get-started/kubernetes-deploy-operator.html
# Upgrade Trident: https://docs.netapp.com/us-en/trident/trident-managing-k8s/upgrade-trident.html

#----------------------------------------------------------------------
#-- Private vars/constants
#----------------------------------------------------------------------

# ------------ STATEFUL VARIABLES ------------
_PROBLEMS=() # Any failed checks will be added to this array and the program will exit at specific checkpoints if not empty
_CONFIG_BUILDER=() # Contains the fully resolved config to be output at the end during a dry run
_KUBERNETES_VERSION=""

# _TRIDENT_COLLECTION_STEP_CALLED is used as a guardrail to prevent certain functions from being called before
# existing Trident information (if any) has been collected.
_TRIDENT_COLLECTION_STEP_CALLED="false"
_EXISTING_TORC_NAME="" # TORC is short for TridentOrchestrator (works with kubectl too)
_EXISTING_TRIDENT_NAMESPACE=""
_EXISTING_TRIDENT_IMAGE=""
_EXISTING_TRIDENT_ACP_ENABLED=""
_EXISTING_TRIDENT_ACP_IMAGE=""
_EXISTING_TRIDENT_OPERATOR_IMAGE=""

# _PATCHES_ variables contain the k8s patches that will be applied after we've applied all CRs and kustomize resources.
# Entries should omit the 'kubectl patch' from the command, e.g. `deploy/astraconnect -n astra --type=json -p '[...]'`
_PATCHES_TORC=() # Patches for the TridentOrchestrator
_PATCHES_TRIDENT_OPERATOR=() # Patches for the Trident Operator

# _PROCESSED_LABELS will contain an already indented, YAML-compliant "map" (in string form) of the given LABELS.
# Example: "    label1: value1\n    label2: value2\n    label3: value3"
_PROCESSED_LABELS=""

# _PROCESSED_RESOURCE_LIMITS will contain the JSON form of the resource limits, e.g. `{"cpu": "3", "memory": "6Gi"}`
_PROCESSED_RESOURCE_LIMITS=""

# ------------ CONSTANTS ------------
readonly __RELEASE_VERSION="24.02"
readonly __TRIDENT_VERSION="${__TRIDENT_VERSION_OVERRIDE:-"$__RELEASE_VERSION"}"

readonly -a __REQUIRED_TOOLS=("jq" "kubectl" "curl" "grep" "sort" "uniq" "find" "base64" "wc" "awk")

readonly __GIT_REF_CONNECTOR_OPERATOR="main" # Determines the ACOP branch from which the kustomize resources will be pulled
readonly __GIT_REF_TRIDENT="ASTRACTL-32138-temporary-stand-in" # Determines the Trident branch from which the kustomize resources will be pulled

# Kustomize is 1.14+ only
readonly __KUBECTL_MIN_VERSION="1.14"

# Based on Trident requirements https://docs.netapp.com/us-en/trident/trident-get-started/requirements.html#supported-frontends-orchestrators
readonly __KUBERNETES_MIN_VERSION="1.23"
readonly __KUBERNETES_MAX_VERSION="1.29"

readonly __COMPONENTS_ALL_ASTRA_CONTROL="ALL_ASTRA_CONTROL"
readonly __COMPONENTS_TRIDENT_AND_ACP="TRIDENT_AND_ACP"
readonly __COMPONENTS_TRIDENT_ONLY="TRIDENT_ONLY"
readonly __COMPONENTS_ACP_ONLY="ACP_ONLY"
readonly __COMPONENTS_VALID_VALUES=("$__COMPONENTS_ALL_ASTRA_CONTROL" "$__COMPONENTS_TRIDENT_AND_ACP" \
    "$__COMPONENTS_TRIDENT_ONLY" "$__COMPONENTS_ACP_ONLY")

readonly __DEFAULT_DOCKER_HUB_IMAGE_REGISTRY="docker.io"
readonly __DEFAULT_DOCKER_HUB_IMAGE_BASE_REPO="netapp"
readonly __DEFAULT_ASTRA_IMAGE_REGISTRY="cr.astra.netapp.io"
readonly __DEFAULT_IMAGE_TAG="$__RELEASE_VERSION"

readonly __DEFAULT_TRIDENT_OPERATOR_IMAGE_NAME="trident-operator"
readonly __DEFAULT_TRIDENT_AUTOSUPPORT_IMAGE_NAME="trident-autosupport"
readonly __DEFAULT_TRIDENT_IMAGE_NAME="trident"
readonly __DEFAULT_CONNECTOR_OPERATOR_IMAGE_NAME="astra-connector-operator"
readonly __DEFAULT_CONNECTOR_IMAGE_NAME="astra-connector"
readonly __DEFAULT_NEPTUNE_IMAGE_NAME="controller"
readonly __DEFAULT_TRIDENT_ACP_IMAGE_NAME="trident-acp"

readonly __DEFAULT_CONNECTOR_NAMESPACE="astra-connector"
readonly __DEFAULT_TRIDENT_NAMESPACE="trident"

readonly __PRODUCTION_AUTOSUPPORT_URL="https://support.netapp.com/put/AsupPut"

readonly __GENERATED_CRS_DIR="./astra-generated"
readonly __GENERATED_CRS_FILE="$__GENERATED_CRS_DIR/crs.yaml"
readonly __GENERATED_OPERATORS_DIR="$__GENERATED_CRS_DIR/operators"
readonly __GENERATED_KUSTOMIZATION_FILE="$__GENERATED_OPERATORS_DIR/kustomization.yaml"
readonly __GENERATED_PATCHES_TORC_FILE="$__GENERATED_CRS_DIR/post-deploy-patches_torc"
readonly __GENERATED_PATCHES_TRIDENT_OPERATOR_FILE="$__GENERATED_OPERATORS_DIR/post-deploy-patches_trident-operator"
readonly __GENERATED_PATCHES_RESOURCE_LIMITS="$__GENERATED_CRS_DIR/post-deploy-patches_resource_limits"

readonly __RESOURCE_LIMITS_SMALL="small"
readonly __RESOURCE_LIMITS_MEDIUM="medium"
readonly __RESOURCE_LIMITS_LARGE="large"
readonly __RESOURCE_LIMITS_CUSTOM="custom"
readonly __RESOURCE_LIMITS_SKIP="skip"
readonly __RESOURCE_LIMITS_VALID_PRESETS=("$__RESOURCE_LIMITS_SMALL" "$__RESOURCE_LIMITS_MEDIUM" \
    "$__RESOURCE_LIMITS_LARGE" "$__RESOURCE_LIMITS_CUSTOM" "$__RESOURCE_LIMITS_SKIP")

readonly __DEBUG=10
readonly __INFO=20
readonly __WARN=30
readonly __ERROR=40
readonly __FATAL=50

# __ERR_FILE should be used when wanting to capture stdout and stderr output of a command separately.
# You can then use `get_captured_err` to get the captured error. Example:
#     captured_stdout="$(curl -sS https://bad-url.com 2> "$_ERR_FILE")"
#     captured_stderr="$(get_captured_err)"
readonly __ERR_FILE="tmp_last_captured_error.txt"
readonly __NEWLINE=$'\n' # This is for readability

#----------------------------------------------------------------------
#-- Script config
#----------------------------------------------------------------------
get_configs() {
    # ------------ SCRIPT BEHAVIOR ------------
    CONFIG_FILE="${CONFIG_FILE:-}" # Overrides environment variables specified via command line
    DRY_RUN="${DRY_RUN:-"true"}" # Skips applying generated resources
    SKIP_IMAGE_CHECK="${SKIP_IMAGE_CHECK:-"false"}" # Skips checking whether images exist or not
    SKIP_ASTRA_CHECK="${SKIP_ASTRA_CHECK:-"false"}" # Skips AC URL, cloud ID, and cluster ID check
    # DISABLE_PROMPTS skips prompting the user when something notable is about to happen (such as a Trident Upgrade).
    # As a guardrail, setting DISABLE_PROMPTS=true will require the DO_NOT_MODIFY_EXISTING_TRIDENT env var to also be set.
    DISABLE_PROMPTS="${DISABLE_PROMPTS:-"false"}"
    DO_NOT_MODIFY_EXISTING_TRIDENT="${DO_NOT_MODIFY_EXISTING_TRIDENT}" # Required if DISABLED_PROMPTS=true

    # ------------ GENERAL ------------
    KUBECONFIG="${KUBECONFIG}"
    COMPONENTS="${COMPONENTS:-$__COMPONENTS_ALL_ASTRA_CONTROL}" # Determines what we'll install/upgrade
    IMAGE_PULL_SECRET="${IMAGE_PULL_SECRET:-}" # TODO ASTRACTL-32772: skip prompt if IMAGE_REGISTRY is default
    NAMESPACE="${NAMESPACE:-}" # Overrides EVERY resource's namespace (for fresh installs only, not upgrades)
    LABELS="${LABELS:-}"
    # RESOURCE_LIMITS_PRESET will only be used if both RESOURCE_LIMITS_CUSTOM_CPU and RESOURCE_LIMITS_CUSTOM_MEMORY are empty.
    RESOURCE_LIMITS_PRESET="${RESOURCE_LIMITS_PRESET:-}"
    RESOURCE_LIMITS_CUSTOM_CPU="${RESOURCE_LIMITS_CUSTOM_CPU:-}" # Plain number
    RESOURCE_LIMITS_CUSTOM_MEMORY="${RESOURCE_LIMITS_CUSTOM_MEMORY:-}" # Plain number, assumed to be in 'Gi'
    # SKIP_TLS_VALIDATION will skip TLS validation for all requests made during the script.
    SKIP_TLS_VALIDATION="${SKIP_TLS_VALIDATION:-"false"}"

    # ------------ IMAGE REGISTRY ------------
    # The REGISTRY environment variables follow a hierarchy; each layer overwrites the previous, if specified.
    # Note: the registry should not include a repository path. For example, if an image is hosted at
    # `cr.astra.netapp.io/common/image/path/astra-connector`, then the registry should be set to
    # `cr.astra.netapp.io` and NOT `cr.astra.netapp.io/common/image/path`.
    IMAGE_REGISTRY="${IMAGE_REGISTRY}"
        DOCKER_HUB_IMAGE_REGISTRY="${DOCKER_HUB_IMAGE_REGISTRY:-${IMAGE_REGISTRY:-$__DEFAULT_DOCKER_HUB_IMAGE_REGISTRY}}"
            TRIDENT_OPERATOR_IMAGE_REGISTRY="${TRIDENT_OPERATOR_IMAGE_REGISTRY:-$DOCKER_HUB_IMAGE_REGISTRY}"
            TRIDENT_AUTOSUPPORT_IMAGE_REGISTRY="${TRIDENT_AUTOSUPPORT_IMAGE_REGISTRY:-$DOCKER_HUB_IMAGE_REGISTRY}"
            TRIDENT_IMAGE_REGISTRY="${TRIDENT_IMAGE_REGISTRY:-$DOCKER_HUB_IMAGE_REGISTRY}"
            CONNECTOR_OPERATOR_IMAGE_REGISTRY="${CONNECTOR_OPERATOR_IMAGE_REGISTRY:-$DOCKER_HUB_IMAGE_REGISTRY}"
        ASTRA_IMAGE_REGISTRY="${ASTRA_IMAGE_REGISTRY:-${IMAGE_REGISTRY:-$__DEFAULT_ASTRA_IMAGE_REGISTRY}}"
            CONNECTOR_IMAGE_REGISTRY="${CONNECTOR_IMAGE_REGISTRY:-$ASTRA_IMAGE_REGISTRY}"
            NEPTUNE_IMAGE_REGISTRY="${NEPTUNE_IMAGE_REGISTRY:-$ASTRA_IMAGE_REGISTRY}"
            TRIDENT_ACP_IMAGE_REGISTRY="${TRIDENT_ACP_IMAGE_REGISTRY:-$ASTRA_IMAGE_REGISTRY}"

    # ------------ IMAGE REPO ------------
    # The REPO environment variables follow a hierarchy; each layer overwrites the previous, if specified.
    # Example: if all images are hosted under `cr.astra.netapp.io/common/image/repo` (with one such
    # image perhaps being `cr.astra.netapp.io/common/image/repo/astra-connector:latest`) then
    # IMAGE_BASE_REPO should be set to `common/image/repo`. To be more specific, this should be the URL
    # that can be used to access the `/v2/` endpoint. Taking the previous example, the /v2/ route would be
    # at `cr.astra.netapp.io/v2/`.
    IMAGE_BASE_REPO=${IMAGE_BASE_REPO:-""}
        DOCKER_HUB_BASE_REPO="${DOCKER_HUB_BASE_REPO:-${IMAGE_BASE_REPO:-$__DEFAULT_DOCKER_HUB_IMAGE_BASE_REPO}}"
            TRIDENT_OPERATOR_IMAGE_REPO="${TRIDENT_OPERATOR_IMAGE_REPO:-"$(join_rpath "$DOCKER_HUB_BASE_REPO" "$__DEFAULT_TRIDENT_OPERATOR_IMAGE_NAME")"}"
            TRIDENT_AUTOSUPPORT_IMAGE_REPO="${TRIDENT_AUTOSUPPORT_IMAGE_REPO:-"$(join_rpath "$DOCKER_HUB_BASE_REPO" "$__DEFAULT_TRIDENT_AUTOSUPPORT_IMAGE_NAME")"}"
            TRIDENT_IMAGE_REPO="${TRIDENT_IMAGE_REPO:-"$(join_rpath "$DOCKER_HUB_BASE_REPO" "$__DEFAULT_TRIDENT_IMAGE_NAME")"}"
            CONNECTOR_OPERATOR_IMAGE_REPO="${CONNECTOR_OPERATOR_IMAGE_REPO:-"$(join_rpath "$DOCKER_HUB_BASE_REPO" "$__DEFAULT_CONNECTOR_OPERATOR_IMAGE_NAME")"}"
        ASTRA_BASE_REPO="${ASTRA_BASE_REPO:-$IMAGE_BASE_REPO}"
            # As it stands, ACOP only allows modifying the connector and neptune base repo and tag, not the image name.
            [ -n "$CONNECTOR_IMAGE_REPO" ] && logwarn "CONNECTOR_IMAGE_REPO env var is set but not supported"
            [ -n "$NEPTUNE_IMAGE_REPO" ] && logwarn "NEPTUNE_IMAGE_REPO env var is set but not supported"
            CONNECTOR_IMAGE_REPO="$(join_rpath "$ASTRA_BASE_REPO" "$__DEFAULT_CONNECTOR_IMAGE_NAME")"
            NEPTUNE_IMAGE_REPO="$(join_rpath "$ASTRA_BASE_REPO" "$__DEFAULT_NEPTUNE_IMAGE_NAME")"
            TRIDENT_ACP_IMAGE_REPO="${TRIDENT_ACP_IMAGE_REPO:-"$(join_rpath "$ASTRA_BASE_REPO" "$__DEFAULT_TRIDENT_ACP_IMAGE_NAME")"}"

    # ------------ IMAGE TAG ------------
    TRIDENT_IMAGE_TAG="${TRIDENT_IMAGE_TAG:-$__TRIDENT_VERSION}"
        TRIDENT_OPERATOR_IMAGE_TAG="${TRIDENT_OPERATOR_IMAGE_TAG:-$TRIDENT_IMAGE_TAG}"
        TRIDENT_AUTOSUPPORT_IMAGE_TAG="${TRIDENT_AUTOSUPPORT_IMAGE_TAG:-$TRIDENT_IMAGE_TAG}"
        TRIDENT_IMAGE_TAG="${TRIDENT_IMAGE_TAG:-$TRIDENT_IMAGE_TAG}"
        TRIDENT_ACP_IMAGE_TAG="${TRIDENT_ACP_IMAGE_TAG:-$TRIDENT_IMAGE_TAG}"
    CONNECTOR_OPERATOR_IMAGE_TAG="${CONNECTOR_OPERATOR_IMAGE_TAG:-"202405211614-main"}"
    CONNECTOR_IMAGE_TAG="${CONNECTOR_IMAGE_TAG:-"0c72380"}"
    NEPTUNE_IMAGE_TAG="${NEPTUNE_IMAGE_TAG:-"18998b7"}"

    # ------------ ASTRA CONNECTOR ------------
    ASTRA_CONTROL_URL="${ASTRA_CONTROL_URL:-"astra.netapp.io"}"
    ASTRA_CONTROL_URL="$(process_url "$ASTRA_CONTROL_URL" "https://")"
    ASTRA_API_TOKEN="${ASTRA_API_TOKEN}"
    ASTRA_ACCOUNT_ID="${ASTRA_ACCOUNT_ID}"
    ASTRA_CLOUD_ID="${ASTRA_CLOUD_ID}"
    ASTRA_CLUSTER_ID="${ASTRA_CLUSTER_ID}"
    CONNECTOR_HOST_ALIAS_IP="${CONNECTOR_HOST_ALIAS_IP:-""}"
<<<<<<< HEAD
    CONNECTOR_HOST_ALIAS_IP="${CONNECTOR_HOST_ALIAS_IP%/}" # Remove trailing slash
    CONNECTOR_SKIP_TLS_VALIDATION="${CONNECTOR_SKIP_TLS_VALIDATION:-"false"}"
    CONNECTOR_AUTOSUPPORT_ENROLLED="${CONNECTOR_AUTOSUPPORT_ENROLLED:-"false"}"
    CONNECTOR_AUTOSUPPORT_URL="${CONNECTOR_AUTOSUPPORT_URL:-$__PRODUCTION_AUTOSUPPORT_URL}"
=======
    CONNECTOR_HOST_ALIAS_IP="$(process_url "$CONNECTOR_HOST_ALIAS_IP")"
    CONNECTOR_SKIP_TLS_VALIDATION="${CONNECTOR_SKIP_TLS_VALIDATION:-"${SKIP_TLS_VALIDATION:-"false"}"}"
>>>>>>> 099ef9f2
}

set_log_level() {
    LOG_LEVEL="${LOG_LEVEL:-"$__INFO"}"
    [ "$LOG_LEVEL" == "debug" ] && LOG_LEVEL="$__DEBUG"
    [ "$LOG_LEVEL" == "info" ] && LOG_LEVEL="$__INFO"
    [ "$LOG_LEVEL" == "warn" ] && LOG_LEVEL="$__WARN"
    [ "$LOG_LEVEL" == "error" ] && LOG_LEVEL="$__ERROR"
    [ "$LOG_LEVEL" == "fatal" ] && LOG_LEVEL="$__FATAL"
}

load_config_from_file_if_given() {
    local config_file=$1
    local api_token=$ASTRA_API_TOKEN
    local token_warning="We detected that your ASTRA_API_TOKEN was provided through the CONFIG_FILE,"
    token_warning+=" which may pose a security risk! Make sure to store the configuration file in a secure location,"
    token_warning+=" or consider moving the API token out of the file and providing it through the command line only when needed."
    if [ -z "$config_file" ]; then return 0; fi
    if [ ! -f "$config_file" ]; then
        add_problem "CONFIG_FILE '$config_file' does not exist" "Given CONFIG_FILE '$config_file' does not exist"
        return 1
    fi

    # shellcheck disable=SC1090
    source "$config_file"

    # check if api token was populated after sourcing config file
    if [ "$api_token" != "$ASTRA_API_TOKEN" ]; then
        logwarn "$token_warning"
    fi

    set_log_level
    logheader $__DEBUG "Loaded configuration from file: $config_file"
}

add_to_config_builder() {
    local -r var_name=$1
    if [ -z "$var_name" ]; then fatal "no var_name was given"; fi

    logdebug "$var_name='${!var_name}'"
    _CONFIG_BUILDER+=("$var_name='${!var_name}'")
}

print_built_config() {
    if [ "${#_CONFIG_BUILDER[@]}" -eq 0 ]; then return 0; fi
    echo
    echo "----------------- GENERATED CONFIG -----------------"
    printf "%s\n" "${_CONFIG_BUILDER[@]}"
    echo "----------------------------------------------------"
}

components_include_connector() {
    [ "$COMPONENTS" == "$__COMPONENTS_ALL_ASTRA_CONTROL" ] && return 0
    return 1
}

components_include_neptune() {
    components_include_connector
}

components_include_trident() {
    if str_contains_at_least_one "$COMPONENTS" \
            "$__COMPONENTS_ALL_ASTRA_CONTROL" "$__COMPONENTS_TRIDENT_AND_ACP" "$__COMPONENTS_TRIDENT_ONLY"; then
        return 0
    fi
    return 1
}

components_include_acp() {
    if str_contains_at_least_one "$COMPONENTS" \
            "$__COMPONENTS_ALL_ASTRA_CONTROL" "$__COMPONENTS_TRIDENT_AND_ACP" "$__COMPONENTS_ACP_ONLY"; then
        return 0
    fi
    return 1
}

get_trident_namespace() {
    echo "${_EXISTING_TRIDENT_NAMESPACE:-"${NAMESPACE:-"${__DEFAULT_TRIDENT_NAMESPACE}"}"}"
}

get_connector_operator_namespace() {
    echo "${NAMESPACE:-"${__DEFAULT_CONNECTOR_OPERATOR_NAMESPACE}"}"
}

get_connector_namespace() {
    echo "${NAMESPACE:-"${__DEFAULT_CONNECTOR_NAMESPACE}"}"
}

existing_trident_can_be_modified() {
    [ "$DO_NOT_MODIFY_EXISTING_TRIDENT" == "true" ] && return 1
    return 0
}

existing_trident_needs_modifications() {
    if [ "$_TRIDENT_COLLECTION_STEP_CALLED" != "true" ]; then
        fatal "this function should not be called until existing Trident information has been collected"
    fi
    trident_is_missing && return 1

    components_include_trident && trident_image_needs_upgraded && return 0
    components_include_trident && trident_operator_image_needs_upgraded && return 0
    components_include_acp && acp_image_needs_upgraded && return 0
    components_include_acp && ! acp_is_enabled && return 0

    return 1
}

trident_is_missing() {
    if [ "$_TRIDENT_COLLECTION_STEP_CALLED" != "true" ]; then
        fatal "this function should not be called until existing Trident information has been collected"
    fi
    [ -z "$_EXISTING_TRIDENT_NAMESPACE" ] && return 0
    return 1
}


trident_will_be_installed_or_modified() {
    if [ "$_TRIDENT_COLLECTION_STEP_CALLED" != "true" ]; then
        fatal "this function should not be called until existing Trident information has been collected"
    fi
    if trident_is_missing; then return 0; fi
    if existing_trident_needs_modifications && existing_trident_can_be_modified; then return 0; fi
    return 1
}

get_config_trident_image() {
    as_full_image "$TRIDENT_IMAGE_REGISTRY" "$TRIDENT_IMAGE_REPO" "$TRIDENT_IMAGE_TAG"
}

get_config_trident_operator_image() {
    as_full_image "$TRIDENT_OPERATOR_IMAGE_REGISTRY" "$TRIDENT_OPERATOR_IMAGE_REPO" "$TRIDENT_OPERATOR_IMAGE_TAG"
}

get_config_trident_autosupport_image() {
    as_full_image "$TRIDENT_AUTOSUPPORT_IMAGE_REGISTRY" "$TRIDENT_AUTOSUPPORT_IMAGE_REPO" "$TRIDENT_AUTOSUPPORT_IMAGE_TAG"
}

get_config_acp_image() {
    as_full_image "$TRIDENT_ACP_IMAGE_REGISTRY" "$TRIDENT_ACP_IMAGE_REPO" "$TRIDENT_ACP_IMAGE_TAG"
}


trident_image_needs_upgraded() {
    local -r configured_image="$(get_config_trident_image)"

    logdebug "Checking if Trident image needs upgraded: $_EXISTING_TRIDENT_IMAGE vs $configured_image"
    if [ "$_EXISTING_TRIDENT_IMAGE" != "$configured_image" ]; then
        return 0
    fi

    return 1
}

trident_operator_image_needs_upgraded() {
    local -r configured_image="$(get_config_trident_operator_image)"

    logdebug "Checking if Trident image needs upgraded: $_EXISTING_TRIDENT_OPERATOR_IMAGE vs $configured_image"
    if [ "$_EXISTING_TRIDENT_OPERATOR_IMAGE" != "$configured_image" ]; then
        return 0
    fi

    return 1
}

acp_image_needs_upgraded() {
    local -r configured_image="$(get_config_acp_image)"

    logdebug "Checking if ACP image needs upgraded: $_EXISTING_TRIDENT_ACP_IMAGE vs $configured_image"
    if [ "$_EXISTING_TRIDENT_ACP_IMAGE" != "$configured_image" ]; then
        return 0
    fi
    return 1
}

acp_is_enabled() {
    logdebug "Checking if ACP is enabled: '$_EXISTING_TRIDENT_ACP_ENABLED'"
    [ "$_EXISTING_TRIDENT_ACP_ENABLED" == "true" ] && return 0
    return 1
}

config_image_is_custom() {
    local -r component_name="$1"
    local -r default_registry="$2"
    local -r default_base_repo="$3"

    [ -z "$component_name" ] && fatal "no component_name given"

    local -r registry_var="${component_name}_IMAGE_REGISTRY"
    local -r repo_var="${component_name}_IMAGE_REPO"
    local -r tag_var="${component_name}_IMAGE_TAG"
    local -r current_image="$(as_full_image "${!registry_var}" "${!repo_var}" "${!tag_var}")"

    local -r default_image_name_var="__DEFAULT_${component_name}_IMAGE_NAME"
    local -r default_repo="$(join_rpath "$default_base_repo" "${!default_image_name_var}")"
    local -r default_tag="$__DEFAULT_IMAGE_TAG"
    local -r default_image="$(as_full_image "$default_registry" "$default_repo" "$default_tag")"

    [ -z "${!registry_var}" ] && fatal "component '$component_name' invalid: variable '$registry_var' is empty"
    [ -z "${!repo_var}" ] && fatal "component '$component_name' invalid: variable '$repo_var' is empty"
    [ -z "${!tag_var}" ] && fatal "component '$component_name' invalid: variable '$tag_var' is empty"
    [ -z "${!default_image_name_var}" ] && fatal "component '$component_name' invalid: variable '$default_image_name_var' is empty"

    [ "$current_image" != "$default_image" ] && return 0
    return 1
}

config_trident_operator_image_is_custom() {
    if config_image_is_custom "TRIDENT_OPERATOR" "$__DEFAULT_DOCKER_HUB_IMAGE_REGISTRY" "$__DEFAULT_DOCKER_HUB_IMAGE_BASE_REPO"; then
        return 0
    fi
    return 1
}

config_trident_autosupport_image_is_custom() {
    if config_image_is_custom "TRIDENT_AUTOSUPPORT" "$__DEFAULT_DOCKER_HUB_IMAGE_REGISTRY" "$__DEFAULT_DOCKER_HUB_IMAGE_BASE_REPO"; then
        return 0
    fi
    return 1
}

config_trident_image_is_custom() {
    if config_image_is_custom "TRIDENT" "$__DEFAULT_DOCKER_HUB_IMAGE_REGISTRY" "$__DEFAULT_DOCKER_HUB_IMAGE_BASE_REPO"; then
        return 0
    fi
    return 1
}

config_connector_operator_image_is_custom() {
    if config_image_is_custom "CONNECTOR_OPERATOR" "$__DEFAULT_DOCKER_HUB_IMAGE_REGISTRY" "$__DEFAULT_DOCKER_HUB_IMAGE_BASE_REPO"; then
        return 0
    fi
    return 1
}

config_connector_image_is_custom() {
    if config_image_is_custom "CONNECTOR" "$__DEFAULT_ASTRA_IMAGE_REGISTRY" "$__DEFAULT_ASTRA_IMAGE_BASE_REPO"; then
        return 0
    fi
    return 1
}

config_neptune_image_is_custom() {
    if config_image_is_custom "NEPTUNE" "$__DEFAULT_ASTRA_IMAGE_REGISTRY" "$__DEFAULT_ASTRA_IMAGE_BASE_REPO"; then
        return 0
    fi
    return 1
}

config_acp_image_is_custom() {
    if config_image_is_custom "TRIDENT_ACP" "$__DEFAULT_ASTRA_IMAGE_REGISTRY" "$__DEFAULT_ASTRA_IMAGE_BASE_REPO"; then
        return 0
    fi
    return 1
}

prompts_disabled() {
    [ "${DISABLE_PROMPTS}" == "true" ] && return 0
    return 1
}

is_dry_run() {
    [ "${DRY_RUN}" == "true" ] && return 0
    return 1
}

get_preset_recommendation() {
    local -r node_count="$1"
    local -r namespace_count="$2"

    [ "$node_count" -lt 1 ] && fatal "invalid node_count '$node_count' given: must be a number greater than 0"
    [ "$namespace_count" -lt 1 ] && fatal "invalid namespace_count '$namespace_count' given: must be a number greater than 0"

    # TODO: these are placeholder recommendations
    if [ "$node_count" -gt 5 ] || [ "$namespace_count" -lt 25 ]; then
        echo "${__RESOURCE_LIMITS_SMALL}"
    elif [ "$node_count" -gt 15 ] || [ "$namespace_count" -lt 75 ]; then
        echo "${__RESOURCE_LIMITS_MEDIUM}"
    else
        echo "${__RESOURCE_LIMITS_LARGE}"
    fi
}

get_limits_for_preset() {
    local -r preset="$1"
    [ -z "$preset" ] && fatal "no preset given"

    # TODO: these are placeholders too
    if [ "$preset" == "$__RESOURCE_LIMITS_SMALL" ]; then
        echo '{"cpu": "1", "memory": "2Gi"}'
    elif [ "$preset" == "$__RESOURCE_LIMITS_MEDIUM" ]; then
        echo '{"cpu": "3", "memory": "6Gi"}'
    elif [ "$preset" == "$__RESOURCE_LIMITS_LARGE" ]; then
        echo '{"cpu": "6", "memory": "12Gi"}'
    elif [ "$preset" == "$__RESOURCE_LIMITS_CUSTOM" ]; then
        local -r custom_cpu="${RESOURCE_LIMITS_CUSTOM_CPU:-"(manual)"}"
        local custom_mem="${RESOURCE_LIMITS_CUSTOM_MEMORY:-"(manual)"}"
        [ -n "$RESOURCE_LIMITS_CUSTOM_MEMORY" ] && custom_mem+="Gi"
        echo '{"cpu": "'"$custom_cpu"'", "memory": "'"$custom_mem"'"}'
    elif [ "$preset" == "$__RESOURCE_LIMITS_SKIP" ]; then
        echo ""
    elif str_matches_at_least_one "$preset" "${__RESOURCE_LIMITS_VALID_PRESETS[@]}"; then
        fatal "preset '$preset' is apparently valid but this function hasn't been updated to take it into account"
    fi

    [ -z "$preset" ] && fatal "invalid preset '$preset' given"
}

get_limits_for_preset_fancy() {
    get_limits_for_preset "$1" | jq -r '"cpu: \(.cpu), memory: \(.memory)"'
}

get_limits_list_fancy() {
    local msg=""
    for preset in "${__RESOURCE_LIMITS_VALID_PRESETS[@]}" ; do
        msg+="$preset -- $(get_limits_for_preset_fancy "$preset")${__NEWLINE}"
    done
    echo "${msg%${__NEWLINE}}"
}

#----------------------------------------------------------------------
#-- Util functions
#----------------------------------------------------------------------
get_captured_err() {
    if [ -f "$__ERR_FILE" ]; then
        cat "$__ERR_FILE"
        rm -f "$__ERR_FILE" &> /dev/null
    else
        echo ""
    fi
}

debug_is_on() {
    [ "$LOG_LEVEL" == "$__DEBUG" ] && return 0
    [ "$LOG_LEVEL" -lt "$__DEBUG" ] &> /dev/null && return 0
    return 1
}

log_at_level() {
    if [ -z "$LOG_LEVEL" ]; then LOG_LEVEL=$__INFO; fi

    local -r given_level="${1:-$__DEBUG}"
    local msg="$2"

    if [ "$LOG_LEVEL" -eq "$__DEBUG" ]; then
        [ "$given_level" == $__DEBUG ] && msg="|DEBUG|  $msg"
        [ "$given_level" == $__INFO ] && msg="|INFO |  $msg"
        [ "$given_level" == $__WARN ] && msg="|WARN |  $msg"
        [ "$given_level" == $__ERROR ] && msg="|ERROR|  $msg"
    fi
    if [ "$given_level" -ge "$LOG_LEVEL" ]; then
        echo "$msg"
    fi
}

logln() {
    log_at_level "$1" ""
    log_at_level "$1" "$2"
}

logheader() {
    logln "$1" "--- $2"
}

# prefix_dryrun will add a prefix to the given string when DRY_RUN=true.
prefix_dryrun() {
    if is_dry_run; then
        echo "(DRY_RUN=true) $1"
    else
        echo "$1"
    fi
}

logdebug() {
    log_at_level $__DEBUG "$1"
}

loginfo() {
    log_at_level $__INFO "$1"
}

logwarn() {
    log_at_level $__WARN "$1"
}

logerror() {
    log_at_level $__ERROR "$1"
}

# fatal will log the given error (followed by a stack trace) and then exit with code 1.
# Use it only for script execution errors -- for business logic errors, use `add_problem`.
fatal() {
    local -r msg="${1:-"unspecified failure"}"
    local full="FATAL: ${msg}";
    local -r previous_fn="${FUNCNAME[1]}"
    if [ -n "$previous_fn" ]; then full="FATAL: $previous_fn: ${msg}"; fi

    logln $__FATAL "$full"
    # Iterate through call stack in reverse order,
    # excluding "main" (the last entry, which has a line number of 0)
    for ((i=${#FUNCNAME[@]}-2; i>=0; i--)); do
        log_at_level $__FATAL "-> line ${BASH_LINENO[$i]}: ${FUNCNAME[$i]}"
    done

    step_cleanup_tmp_files
    exit 1
}

insert_into_file_after_pattern() {
    local -r filepath="$1"
    local -r pattern="$2"
    local -r insert_content="$3"
    [ ! -f "$filepath" ] && fatal "file '$filepath' does not exist"
    [ -z "$pattern" ] && fatal "no pattern given"
    [ -z "$insert_content" ] && fatal "no content to insert given"

    local -r total_lines="$(wc -l "$filepath" | awk '{print $1}')"
    local new_content=""
    local lineno=1
    local found_pattern="false"
    while IFS= read -r line
    do
        new_content+="$line"
        if echo "$line" | grep -q -- "$pattern"; then
            new_content+="${__NEWLINE}$insert_content"
            found_pattern="true"
        fi

        # Add a newline character unless it's the last line
        if [ "$lineno" -lt "$total_lines" ]; then
            new_content+=${__NEWLINE}
        fi
        lineno=$((lineno + 1))
    done < "$filepath"

    [ "$found_pattern" != "true" ] && fatal "did not find pattern '$pattern' in file"
    echo "$new_content" > "$filepath"
}

append_lines_to_file() {
    local -r file="$1"
    local -ar lines=("${@:2}")

    [ -z "$file" ] && fatal "no file given"
    [ "${#lines[@]}" -eq 0 ] && fatal "no lines given"

    for line in "${lines[@]}"; do
        echo "$line"
    done >> "$file"
}

prompt_user() {
    local -r var_name="$1"
    local -r prompt_msg="$2"
    if [ -z "$var_name" ]; then fatal "no variable name was given"; fi
    if [ -z "$prompt_msg" ]; then fatal "no prompt message was given"; fi
    if [ "$DISABLE_PROMPTS" == "true" ]; then return 0; fi

    while true; do
        read -p "${prompt_msg% } " -r "${var_name?}"
        if [ -n "${!var_name}" ]; then
            break
        else
            logerror "Error: Input cannot be empty."
        fi
    done
}

prompt_user_yes_no() {
    local prompt=$1
    local result
    if [ -z "$prompt" ]; then fatal "no prompt message was given"; fi
    if [ "$DISABLE_PROMPTS" == "true" ]; then return 0; fi

    echo
    while true; do
        read -p "$prompt (yes/no): " result
        case $result in
            [Yy]* ) return 0;;
            [Nn]* ) return 1;;
            * ) logerror "Please answer yes or no.";;
        esac
    done
}

# prompt_user_select_one will prompt the user to select one item from a list, putting the chosen
# value in the variable of the given name. The only time this function returns an error code (1) is when
# prompts are disabled and the variable has an invalid value (empty is also considered invalid unless provided
# as an option).
prompt_user_select_one() {
    local -r variable_name="$1"
    local -ra valid_values=("${@:2}")
    [ -z "$variable_name" ] && fatal "no variable name given"
    [ "${#valid_values[@]}" -lt 1 ] && fatal "no valid values given"

    if [ -z "${!variable_name}" ]; then
        prompt_user "${variable_name}" "Please select one of (${valid_values[*]}): "
    fi

    while true; do
        if str_matches_at_least_one "${!variable_name}" "${valid_values[@]}"; then
            return 0
        elif prompts_disabled; then
            return 1
        fi
        prompt_user "${variable_name}" "$variable_name value '${!variable_name}' is invalid. Select one of (${valid_values[*]}): "
    done
}

# prompt_user_number_greater_than_zero will prompt the user for a number greater than zero, putting the
# value in the variable of the given name. The only time this function returns an error code (1) is when
# prompts are disabled and the variable has an invalid value (empty is also considered invalid).
prompt_user_number_greater_than_zero() {
    local -r variable_name="$1"
    local -r initial_prompt_msg="$2"
    [ -z "$variable_name" ] && fatal "no variable name given"

    if [ -z "${!variable_name}" ]; then
        prompt_user "${variable_name}" "${initial_prompt_msg% } "
    fi

    while true; do
        if [ "${!variable_name}" -gt 0 ] &> /dev/null; then
            return 0
        elif prompts_disabled; then
            return 1
        fi
        prompt_user "${variable_name}" "$variable_name value '${!variable_name}' is invalid. Please enter a number greater than 0: "
    done
}

with_trailing_slash() {
    local str="$1"
    [ -z "$str" ] && return 0

    local str="$1"
    str="${str#/}" # Remove starting slash if present
    str="${str%/}" # Remove trailing slash if present
    str="$str/"

    echo "$str"
}

join_rpath() {
    local args=("$@")
    [ "${#args[@]}" -eq 0 ] && echo "" && return 0

    local joined=""
    for (( i = 0; i < ${#args[@]}; i+=1 )); do
        args[i]="${args[i]#/}" # Remove starting slash if present
        args[i]="${args[i]%/}" # Remove trailing slash if present
        if [ "$i" -eq 0 ]; then joined="${args[i]}"
        else joined="$joined/${args[i]}"; fi
    done

    echo "$joined"
}

str_contains_at_least_one() {
    local -r str_to_check="$1"
    local -a keywords=("${@:2}")

    [ -z "$str_to_check" ] && fatal "no str_to_check provided"
    [ "${#keywords[@]}" -eq 0 ] && fatal "no keywords provided"

    for keyword in "${keywords[@]}" ; do
        if echo "$str_to_check" | grep -qi -- "$keyword"; then
            return 0
        fi
    done

    return 1
}

str_matches_at_least_one() {
    local -r str_to_check="$1"
    local -a keywords=("${@:2}")

    [ -z "$str_to_check" ] && fatal "no str_to_check provided"
    [ "${#keywords[@]}" -eq 0 ] && fatal "no keywords provided"

    for keyword in "${keywords[@]}" ; do
        if [ "$str_to_check" == "$keyword" ]; then
            return 0
        fi
    done

    return 1
}

# process_url removes trailing slashes from the given url and sets the protocol to the one given
process_url() {
    local url="$1"
    local -r protocol="${2:-""}"
    [ -z "$url" ] && return 0

    url="${url#http://}" # Remove 'http://'
    url="${url#https://}" # Remove 'https://'
    url="${url%/}" # Remove trailing slash
    url="${protocol}${url}"

    echo "$url"
}

get_base_repo() {
    local -r image_repo="$1"
    if [ -z "$image_repo" ]; then fatal "no image_repo given"; fi

    local -r base="$(dirname "$image_repo")"
    if [ "$base" == "." ]; then base="$image_repo"; fi

    echo "$base"
}

as_full_image() {
    local -r registry="$1"
    local -r image_repo="$2"
    local -r image_tag="$3"

    if [ -z "$image_repo" ]; then fatal "no image_repo given"; fi
    if [ -z "$image_tag" ]; then fatal "no image_tag given"; fi

    echo "$(join_rpath "$registry" "$image_repo"):$image_tag"
}

tool_is_installed() {
    local -r tool="$1"
    if [ -z "$tool" ]; then fatal "no tool name provided"; fi

    if
        command -v "$tool" &>/dev/null
        return 0
    then
        return 1
    fi
}

version_in_range() {
    local -r current=$1
    local -r min=$2
    local -r max=$3

    if [ -z "$current" ]; then fatal "no current version given"; fi
    if [ -z "$min" ]; then fatal "no min version given"; fi
    if [ -z "$max" ]; then fatal "no max version given"; fi
    if [ "${current%.0}" == "${max%.0}" ]; then return 0; fi

    local -r middle_version="$(printf "%s\n%s\n%s" "$current" "$min" "$max" | sort -V | head -n 2 | tail -n 1)"
    if [ "$middle_version" == "$current" ]; then
        return 0
    fi
    return 1
}

version_higher_or_equal() {
    local -r current=$1
    local -r min=$2

    if [ -z "$current" ]; then fatal "no current version given"; fi
    if [ -z "$min" ]; then fatal "no min version given"; fi
    [ "$current" == "$min" ] && return 0;

    local -r bottom_version=$(printf "%s\n%s" "$current" "$min" | sort -V | tail -n 1)
    if [ "$bottom_version" == "$current" ]; then
        return 0
    fi
    return 1
}

status_code_msg() {
    local -r status_code="$1"
    [ -z "$status_code" ] && fatal "no status code given"

    local status=""
    case "$status_code" in
      200) status="OK" ;;
      201) status="created" ;;
      204) status="no content" ;;
      400) status="bad request" ;;
      401) status="unauthorized" ;;
      403) status="forbidden" ;;
      404) status="not found" ;;
      500) status="internal server error" ;;
      503) status="service unavailable" ;;
      *) status="unknown" ;;
    esac
    echo "$status"
}

add_tls_validation_hint_to_err_if_needed() {
    local error_msg="$1"
    [ -z "$error_msg" ] && return 0

    local match_phrase="curl: (60) SSL certificate problem"
    if echo "$error_msg" | grep -qi "$match_phrase"; then
        error_msg="$match_phrase -- try setting SKIP_TLS_VALIDATION=true (WARNING: not for production use!)"
    fi

    echo "$error_msg"
}

add_problem() {
    local problem_simple=$1
    local problem_long=${2:-$problem_simple}

    if [ -z "$problem_simple" ]; then fatal "no error message given"; fi

    logdebug "$problem_simple"
    _PROBLEMS+=("$problem_long")
}

make_astra_control_request() {
    local sub_path="$1"
    if [ -z "$sub_path" ]; then fatal "no sub_path given (if the base route is needed, use '/')"; fi
    if [ "$sub_path" == "/" ]; then sub_path=""; fi
    if [ -z "$ASTRA_CONTROL_URL" ]; then fatal "no ASTRA_CONTROL_URL found"; fi
    if [ -z "$ASTRA_ACCOUNT_ID" ]; then fatal "no ASTRA_ACCOUNT_ID found"; fi
    if [ -z "$ASTRA_API_TOKEN" ]; then fatal "no ASTRA_API_TOKEN found"; fi

    # TODO ASTRACTL-32772: make it so including https:// and http:// is optional in ASTRA_CONTROL_URL
    local -r url="$ASTRA_CONTROL_URL/accounts/$ASTRA_ACCOUNT_ID$sub_path"
    local -r method="GET"
    local headers=("-H" 'Content-Type: application/json')
    headers+=("-H" 'Accept: application/json')
    headers+=("-H" "Authorization: Bearer $ASTRA_API_TOKEN")

    _return_body=""
    _return_status=""
    local skip_tls_validation_opt=""
    if [ "$SKIP_TLS_VALIDATION" == "true" ]; then
        skip_tls_validation_opt="-k"
    fi

    logdebug "$method --> '$url'"
    local -r result="$(curl -X "$method" -sS $skip_tls_validation_opt -w "\n%{http_code}" "$url" "${headers[@]}" 2> "$__ERR_FILE")"
    _return_error="$(add_tls_validation_hint_to_err_if_needed "$(get_captured_err)")"
    _return_body="$(echo "$result" | head -n 1)"
    _return_status="$(echo "$result" | tail -n 1)"
}

is_docker_hub() {
    local -r registry_url="$1"
    if [ -z "$registry_url" ]; then fatal "no registry_url given"; fi

    if echo "$registry" | grep -q "docker.io"; then
        return 0
    fi
    return 1
}

is_astra_registry() {
    local -r registry_url="$1"
    if [ -z "$registry_url" ]; then fatal "no registry_url given"; fi

    if echo "$registry" | grep -q "cr." && echo "$registry" | grep -q "astra"; then
        return 0
    fi
    return 1
}

get_registry_credentials_from_pull_secret() {
    local -r pull_secret="$1"
    local -r namespace="$2"
    if [ -z "$pull_secret" ]; then fatal "no pull_secret given"; fi
    if [ -z "$namespace" ]; then fatal "no namespace given"; fi

    # General steps for getting the username/pw from a pull secret since it involves a lot of jq operations
    # and the objects returned don't have the most obvious structure...
    #
    # 1. Get the kubectl secret as json:
    # {
    #     "apiVersion": "v1",
    #     "data": {".dockerconfigjson": "B64_ENCODED_VALUE"},
    #     ...
    # }
    #
    # 2. B64_ENCODED_VALUE, once decoded, should have the following format:
    # {
    #   "auths": {
    #     "https://my.registry.io": {
    #       "username": "B64_ENCODED_USERNAME",
    #       "password": "B64_ENCODED_PASSWORD",
    #       "auth": "B64_ENCODED_USERNAME_PASSWORD"
    #     },
    #     "https://my.other.registry.io": { ... }
    #   }
    # }
    #
    # 3. B64_ENCODED_USERNAME_PASSWORD, once decoded, is actually just the username and password together:
    # 'my_username:my_password'
    #
    # 4. List each key/value pair as "entries", using jq's `to_entries`:
    # [
    #   {
    #     "key": "https://my.registry.io",
    #     "value": {
    #       "username": "username",
    #       "password": "password",
    #       "auth": "B64_ENCODED_USERNAME_PASSWORD"
    #     }
    #   },
    #   { "key": "https://my.other.registry.io", "value": { ... } }
    # ]
    #
    # 5. Filter entries where $registry contains the `key`
    # 6. Get the first matching entry's `.value.auth`, which would be `B64_ENCODED_USERNAME_PASSWORD` here
    # 7. The `B64_ENCODED_USERNAME_PASSWORD` can then be passed to curl via
    # `-H 'Authorization: Basic B64_ENCODED_USERNAME_PASSWORD'` without having to decode it first.
    local -r contents="$(kubectl get secret "$pull_secret" -n "$namespace" -o json 2> /dev/null)"
    if [ -z "$contents" ]; then
        # TODO: differentiate between connectivity errors and actual 'not found' errors
        add_problem "pull secret '$namespace.$pull_secret': not found" "Pull secret '$pull_secret' not found in namespace '$namespace'"
        return 1
    fi

    # Note: assigning the value of `.key` to variable $k is necessary as jq doesn't allow referring to
    # paths such as `.key` in function parameters
    local -r registry_selector='(.key | contains($reg)) or (.key as $k | $reg | contains($k))'
    local -r registry_filter="map(select($registry_selector))"
    local -r encoded_creds="$( \
        echo "$contents" \
        | jq -r '.data[".dockerconfigjson"]' 2> /dev/null \
        | base64 -d 2> /dev/null \
        | jq -r '.auths' 2> /dev/null \
        | jq -r --arg reg "$registry" "to_entries | $registry_filter" 2> /dev/null \
        | jq -r '.[0].value.auth' 2> /dev/null \
    )"
    if [ -z "$encoded_creds" ] || [ "$encoded_creds" == "null" ]; then
        add_problem "pull secret '$namespace.$pull_secret': failed to extract encoded_creds" "Registry pull secret '$pull_secret' is in the wrong format."
        logdebug "result: $encoded_creds"
        return 1
    fi
    _return_value="$encoded_creds"
    return 0
}

# k8s_cluster_can_pull_from_docker_hub deploys a busybox pod and executes a simple echo command on it. This
# allows us to check whether the k8s cluster can pull from docker hub.
k8s_cluster_can_pull_from_docker_hub() {
    local namespace="${1:-"default"}"
    local -r registry="docker.io"
    local -r image_and_tag="busybox"

    if [ -z "$registry" ]; then fatal "no registry given"; fi
    if [ -z "$image_and_tag" ]; then fatal "no image given"; fi

    local -r full_image="$registry/$image_and_tag"

    logdebug "checking if '$full_image' can be pulled from the cluster (namespace: $namespace)..."

    local -r pod_name="astra-preflight-check-test"
    local pull_secret_override="[]"
    if [ -n "$pull_secret" ]; then pull_secret_override='[{"name": "'$pull_secret'"}]'; fi
    local -r spec_overrides='
    {
        "spec": {
            "imagePullSecrets": '$pull_secret_override',
            "containers": [
                {
                    "name": "test-container-override",
                    "image": "'"$full_image"'",
                    "command": ["echo", "pull test successful"]
                }
            ]
        }
    }'

    # Run actual test
    kubectl delete pod -n "$namespace" "$pod_name" &> /dev/null || true
    if kubectl run "$pod_name" --image="$full_image" \
            -n "$namespace" \
            --image-pull-policy=Always \
            --restart=Never \
            --overrides="${spec_overrides}" &> /dev/null
    then
        kubectl delete pod -n "$namespace" "$pod_name" > /dev/null || true
        return 0
    else
        local -r message="$(kubectl get pod -n "$namespace" $pod_name -o jsonpath='{.status.containerStatuses[0].state.waiting.reason}')"
        local -r reason="$(kubectl get pod -n "$namespace" $pod_name -o jsonpath='{.status.containerStatuses[0].state.waiting.message}')"
        kubectl delete pod -n "$namespace" "$pod_name" > /dev/null || true
        add_problem "$full_image: failed (${reason:-"unknown error"})" "Failed to pull image '$full_image': ${reason:-"unknown error"}: ${message:-""}"
        return 1
    fi
}

check_if_image_can_be_pulled_via_curl() {
    local -r registry="$1"
    local -r image_repo="$2"
    local -r image_tag="$3"
    local encoded_creds="${4:-""}" # Encoded creds format: 'username:password' encoded in b64.
    _return_body=""
    _return_status=""

    if [ -z "$registry" ]; then fatal "no registry given"; fi
    if [ -z "$image_repo" ]; then fatal "no image_repo given"; fi
    if [ -z "$image_tag" ]; then fatal "no image_tag given"; fi

    local -a args=('-sS' '-w' "\n%{http_code}")
    if [ -n "$encoded_creds" ]; then
        args+=("-H" "Authorization: Basic $encoded_creds")
    fi
    if [ "$SKIP_TLS_VALIDATION" == "true" ]; then
        args+=("-k")
    fi
    args+=("-H" "Accept: application/vnd.docker.distribution.manifest.v2+json")

    local -r result="$(curl -X GET "${args[@]}" "https://$registry/v2/$image_repo/manifests/$image_tag" 2> "$__ERR_FILE")"
    local -r curl_err="$(get_captured_err)"
    local -r line_count="$(echo "$result" | wc -l)"
    _return_body="$(echo "$result" | head -n "$((line_count-1))")"
    _return_status="$(echo "$result" | tail -n 1)"
    _return_error=""

    if [ "$_return_status" == 200 ]; then
        return 0
    elif [ "$_return_status" == 404 ]; then
        _return_error="the image was not found"
    elif [ "$_return_status" != 000 ]; then
        _return_error="$(echo "$_return_body" | jq -r '.errors.[0].message' 2> /dev/null)"
        if [ -z "$_return_error" ] || [ "$_return_error" == "null" ]; then
            _return_error="$(status_code_msg "$_return_status")"
        fi
    else
        if [ -n "$curl_err" ]; then _return_error="$(add_tls_validation_hint_to_err_if_needed "$curl_err")"
        else _return_error="unknown error"; fi
    fi
    return 1
}

process_labels_to_yaml() {
    # The labels string should have a format like this: 'label1=value1 label2=value2'
    local labels_string="$1"
    local indent="${2:-""}"
    local label_separator="${3:-' '}"
    local key_value_separator="${4:-'='}"

    [ -z "$labels_string" ] && return 0

    # Split the string on the label separator. Result:
    # ("label1=value1" "label2=value2")
    local -a pairs=()
    IFS=$label_separator read -r -a "pairs" <<EOF
$labels_string
EOF

    # Further split the labels on the key/value separator. Result:
    # ("label1" "value1" "label2" "value2")
    local -a all_keys_and_values=()
    local -a current=()
    for pair in "${pairs[@]}"; do
      IFS=$key_value_separator read -r -a "current" <<EOF
$pair
EOF
      all_keys_and_values+=("${current[@]}")
    done

    # Make sure we have an even number of values
    local -r length="${#all_keys_and_values[@]}"
    if ! [ $((length % 2)) -eq 0 ]; then echo "" && return 1; fi

    # Form the full string, including indent. Result:
    # [indent]label1: value1
    # [indent]label2: value2
    local key=""
    local value=""
    local yaml_labels=""
    for (( i = 0; i < "$length"; i+=2 )); do
        key="${all_keys_and_values[i]}"
        value="${all_keys_and_values[i+1]}"
        yaml_labels+="${indent}${key}: ${value}"

        # Add a newline character unless it's the last label
        if [ "$i" -lt "$((length - 2))" ]; then
            yaml_labels+=${__NEWLINE}
        fi
    done

    echo "$yaml_labels"
}

apply_kubectl_patch() {
    local patch="$1"
    local dry_run_flag=""

    [ -z "$patch" ] && fatal "no patch provided"
    str_contains_at_least_one "$patch" "kubectl patch" && fatal "patch '$patch' should exclude 'kubectl patch'"
    is_dry_run && dry_run_flag=" --dry-run=client"

    local -r command="kubectl patch$dry_run_flag $patch"
    local result="$command: "
    if eval "$command" &> /dev/null; then
        logdebug "$result OK"
        return 0
    else
        logdebug "$result failed"
        return 1
    fi
}

apply_kubectl_patches() {
    local -a patches=("${@}")

    if [ "${#patches}" -gt 0 ]; then
        for p in "${patches[@]}"; do
            apply_kubectl_patch "$p"
        done
    else
        logdebug "no patches to apply"
    fi
}

wait_for_deployment_running() {
    local -r deployment="$1"
    local -r namespace="${2:-"default"}"
    local -r timeout="${3:-"2"}" # Minutes
    [ -z "$deployment" ] && fatal "no deployment name given"

    local -r sleep_time="5" # Seconds
    local -r max_checks="$(( (timeout * 60) / sleep_time ))"
    local counter=0
    loginfo "Waiting on deployment/$deployment (timeout: $timeout)..."
    while ((counter < max_checks)); do
        if kubectl rollout status -n "$namespace" "deploy/$deployment" -w=false &> /dev/null; then
            logdebug "deploy/$deployment is now running"
            return 0
        else
            logdebug "waiting for deploy/$deployment to be running"
            ((counter++))
            sleep "$sleep_time"
        fi
    done

    return 1
}

wait_for_cr_state() {
    local -r resource="$1"
    local -r path="$2"
    local -r desired_state="$3"
    local -r namespace="${4:-"default"}"
    local -r timeout="${5:-"2"}" # Minutes
    [ -z "$resource" ] && fatal "no resource given"
    [ -z "$path" ] && fatal "no JSON path given"
    [ -z "$desired_state" ] && fatal "no desired state given"

    local -r sleep_time="5" # Seconds
    local -r max_checks="$(( (timeout * 60) / sleep_time ))"
    local counter=0
    local current_state=""
    while ((counter < max_checks)); do
        current_state=$(kubectl get -n "$namespace" "$resource" -o jsonpath="{$path}" 2> /dev/null)

        if [ "$current_state" == "$desired_state" ]; then
            logdebug "resource '$resource' has reached '$desired_state'"
            return 0
        else
            logdebug "waiting for resource '$resource' (ns: $namespace) to reach '$desired_state' (currently '$current_state')"
            ((counter++))
            sleep "$sleep_time"
        fi
    done

    return 1
}

wait_for_resource_created() {
    local -r resource="$1"
    local -r namespace="$2"
    local -r timeout="${3:-60}"

    [ -z "$resource" ] && fatal "no resource given"
    [ -z "$namespace" ] && fatal "no namespace given"

    local max_checks=1
    if (( timeout > 0 )); then
        max_checks=$(( timeout / 5 ))
        if (( max_checks <= 0 )); then
            max_checks=1
        fi
    fi

    logdebug "waiting for resource '$resource' in namespace '$namespace' to be created (timeout=$timeout)"
    local counter=0
    while ((counter < max_checks)); do
        if kubectl get -n "$namespace" "$resource" &> /dev/null; then
            logdebug "resource '$resource' found"
            return 0
        else
            logdebug "resource '$resource' not yet created"
            ((counter++))
            sleep 5
        fi
    done

    return 1
}

get_container_count() {
    local -r resource="$1"
    local -r namespace="$2"

    [ -z "$resource" ] && fatal "no resource given"
    [ -z "$namespace" ] && fatal "no namespace given"
    if ! str_contains_at_least_one "$resource" "deploy" "daemonset" "replicaset"; then
        fatal "invalid resource kind in '$resource': only deployments, daemonsets, and replicasets supported"
    fi

    local path=".spec.template.spec.containers"
    local count=0
    count="$(kubectl get "$resource" -n "$namespace" -o json 2> /dev/null | jq -r "$path | length" 2> /dev/null)"

    if [ -n "$count" ] || (( count > 0 )); then
        echo "$count"
        return 0
    fi

    return 1
}

create_kubectl_patch_for_containers() {
    local -r resource="$1" # Format: '$kind/$resource_name'
    local -r namespace="$2"
    local -r resource_path="$3" # Relative to the root of the container spec, e.g. "resources/limits"
    local -r patch_value="$4" # 'value' field of the JSON patch, e.g. `{"cpu": "5", "memory": "2Gi"}`
    local -r kind="$(dirname "$resource")"

    [ -z "$resource" ] && fatal "no resource given"
    [ -z "$namespace" ] && fatal "no namespace given"
    [ -z "$resource_path" ] && fatal "no resource_path given"
    [ -z "$patch_value" ] && fatal "no patch_value given"
    if ! echo "$resource" | grep -q -- "/"; then fatal "invalid format for given resource '$resource': use 'kind/resource_name'"; fi
    if ! echo "$patch_value" | jq '.' &> /dev/null; then fatal "given patch_value '$patch_value' is not valid JSON"; fi
    if [ "$kind" != "deploy" ] && [ "$kind" != "pod" ]; then fatal "unsupported kind '$kind' given"; fi

    local containers_list_path_slash="/spec/template/spec/containers"

    local container_count=0
    local wait_timeout="" # Empty value == use default
    local dry_run_warning=""
    if is_dry_run; then
        # If dry running, the resource won't be created (though it might already exist) so no point in waiting
        wait_timeout=0
        dry_run_warning='"WARNING": "DRYRUN-GENERATED-PATCH",'
    fi

    if wait_for_resource_created "$resource" "$namespace" "$wait_timeout"; then
        container_count="$(get_container_count "$resource" "$namespace")"
        logdebug "found $container_count containers"
    elif is_dry_run; then
        container_count=1
        logdebug "resource '$resource' in namespace '$namespace' not found, continuing anyway because this is a dry run"
    else
        fatal "resource '$resource' in namespace '$namespace' was never created"
    fi

    if [ -z "$container_count" ] || (( container_count <= 0 )); then
        fatal "failed to get container count from resource '$resource' in namespace '$namespace'"
    fi

    local json_patch="[${__NEWLINE}"
    local current
    for (( i=0; i<"$container_count"; i++ )); do
        current='{'$dry_run_warning'"op": "add","path": "'
        current+=$containers_list_path_slash'/'$i'/'$resource_path'","value": '$patch_value'}'
        json_patch+="$(echo "$current" | jq -r '.'),"
        if (( i < container_count-1 )); then
            json_patch+="${__NEWLINE}"
        fi
    done

    json_patch="${json_patch%,}" # Remove trailing comma
    json_patch+="]"

    # Using the global _return_value var instead of 'echo' otherwise we can't log anything else without
    # forcing the consumer of the function to use `tail -n 1` every time
    _return_value="$resource -n $namespace --type=json -p '$json_patch'"
}

exit_if_problems() {
    if [ ${#_PROBLEMS[@]} -ne 0 ]; then
        debug_is_on && print_built_config
        logheader $__ERROR "Cluster management failed! We've identified the following issues:"
        for err in "${_PROBLEMS[@]}"; do
            logerror "* $err"
        done
        step_cleanup_tmp_files
        exit 1
    fi
}

#----------------------------------------------------------------------
#-- Steps
#----------------------------------------------------------------------
step_check_config() {
    # COMPONENTS and associated vars
    local trident_vars=()
    trident_vars+=("TRIDENT_OPERATOR_IMAGE_REGISTRY" "$TRIDENT_OPERATOR_IMAGE_REGISTRY")
    trident_vars+=("TRIDENT_AUTOSUPPORT_IMAGE_REGISTRY" "$TRIDENT_AUTOSUPPORT_IMAGE_REGISTRY")
    trident_vars+=("TRIDENT_IMAGE_REGISTRY" "$TRIDENT_IMAGE_REGISTRY")
    trident_vars+=("TRIDENT_OPERATOR_IMAGE_REPO" "$TRIDENT_OPERATOR_IMAGE_REPO")
    trident_vars+=("TRIDENT_AUTOSUPPORT_IMAGE_REPO" "$TRIDENT_AUTOSUPPORT_IMAGE_REPO")
    trident_vars+=("TRIDENT_IMAGE_REPO" "$TRIDENT_IMAGE_REPO")
    trident_vars+=("TRIDENT_OPERATOR_IMAGE_TAG" "$TRIDENT_OPERATOR_IMAGE_TAG")
    trident_vars+=("TRIDENT_AUTOSUPPORT_IMAGE_TAG" "$TRIDENT_AUTOSUPPORT_IMAGE_TAG")
    trident_vars+=("TRIDENT_IMAGE_TAG" "$TRIDENT_IMAGE_TAG")

    local connector_vars=()
    connector_vars+=("CONNECTOR_OPERATOR_IMAGE_REGISTRY" "$CONNECTOR_OPERATOR_IMAGE_REGISTRY")
    connector_vars+=("CONNECTOR_IMAGE_REGISTRY" "$CONNECTOR_IMAGE_REGISTRY")
    connector_vars+=("NEPTUNE_IMAGE_REGISTRY" "$CONNECTOR_OPERATOR_IMAGE_REGISTRY")
    connector_vars+=("CONNECTOR_OPERATOR_IMAGE_REPO" "$CONNECTOR_OPERATOR_IMAGE_REPO")
    connector_vars+=("CONNECTOR_IMAGE_REPO" "$CONNECTOR_IMAGE_REPO")
    connector_vars+=("NEPTUNE_IMAGE_REPO" "$NEPTUNE_IMAGE_REPO")
    connector_vars+=("CONNECTOR_OPERATOR_IMAGE_TAG" "$CONNECTOR_OPERATOR_IMAGE_TAG")
    connector_vars+=("CONNECTOR_IMAGE_TAG" "$CONNECTOR_IMAGE_TAG")
    connector_vars+=("NEPTUNE_IMAGE_TAG" "$NEPTUNE_IMAGE_TAG")
    connector_vars+=("ASTRA_CONTROL_URL" "$ASTRA_CONTROL_URL")
    connector_vars+=("ASTRA_API_TOKEN" "$ASTRA_API_TOKEN")
    connector_vars+=("ASTRA_ACCOUNT_ID" "$ASTRA_ACCOUNT_ID")
    connector_vars+=("ASTRA_CLOUD_ID" "$ASTRA_CLOUD_ID")
    connector_vars+=("ASTRA_CLUSTER_ID" "$ASTRA_CLUSTER_ID")

    local acp_vars=()
    acp_vars+=("TRIDENT_ACP_IMAGE_REGISTRY" "$TRIDENT_ACP_IMAGE_REGISTRY")
    acp_vars+=("TRIDENT_ACP_IMAGE_REPO" "$TRIDENT_ACP_IMAGE_REPO")
    acp_vars+=("TRIDENT_ACP_IMAGE_TAG" "$TRIDENT_ACP_IMAGE_TAG")


    # Parse COMPONENTS to determine what vars we care about
    local required_vars=("KUBECONFIG" "$KUBECONFIG")
    while true; do
        if [ "$COMPONENTS" == "$__COMPONENTS_ALL_ASTRA_CONTROL" ]; then
            required_vars+=("${trident_vars[@]}")
            required_vars+=("${acp_vars[@]}")
            required_vars+=("${connector_vars[@]}")
            break
        elif [ "$COMPONENTS" == "$__COMPONENTS_TRIDENT_AND_ACP" ]; then
            required_vars+=("${trident_vars[@]}")
            required_vars+=("${acp_vars[@]}")
            break
        elif [ "$COMPONENTS" == "$__COMPONENTS_TRIDENT_ONLY" ]; then
            required_vars+=("${trident_vars[@]}")
            break
        elif [ "$COMPONENTS" == "$__COMPONENTS_ACP_ONLY" ]; then
            required_vars+=("${acp_vars[@]}")
            break
        else
            local err="COMPONENTS: invalid value '$COMPONENTS'. Pick one of (${__COMPONENTS_VALID_VALUES[*]})"
            if prompts_disabled; then
                add_problem "$err."
                break
            fi

            prompt_user COMPONENTS "$err: "
        fi
    done
    add_to_config_builder "COMPONENTS"

    # First pass to find missing values
    local key
    local value
    local missing_vars=()
    for (( i = 0; i < ${#required_vars[@]}-1; i+=2 )); do
        key="${required_vars[i]}"
        value="${required_vars[i+1]}"
        add_to_config_builder "$key"
        if [ -z "$value" ]; then missing_vars+=("$key" "$value"); fi
    done

    # Second pass to prompt for missing values or
    # (if prompts are disabled) add errors so we can exit later
    for (( i = 0; i < ${#missing_vars[@]}-1; i+=2 )); do
        key="${missing_vars[i]}"
        value="${missing_vars[i+1]}"

        if [ -z "$value" ]; then
            if prompts_disabled; then
                add_problem "$key: required"
            else
                prompt_user "$key" "$key is required. Please enter a value: "
            fi
        fi
    done

    # Env vars with special conditions
    if [ -n "$IMAGE_PULL_SECRET" ]; then
        if [ -z "$NAMESPACE" ]; then
            prompt_user "NAMESPACE" "NAMESPACE is required when specifying an IMAGE_PULL_SECRET. Please enter the namespace:"
        fi
        add_to_config_builder "IMAGE_PULL_SECRET"
    fi
    add_to_config_builder "NAMESPACE"

    if prompts_disabled; then
        if [ -z "$DO_NOT_MODIFY_EXISTING_TRIDENT" ]; then
            local -r longer_msg="DO_NOT_MODIFY_EXISTING_TRIDENT is required when prompts are disabled."
            add_problem "DO_NOT_MODIFY_EXISTING_TRIDENT: required (prompts disabled)" "$longer_msg"
        fi
    fi
    add_to_config_builder "DISABLE_PROMPTS"
    add_to_config_builder "DO_NOT_MODIFY_EXISTING_TRIDENT"

    # Fully optional env vars
    add_to_config_builder "SKIP_TLS_VALIDATION"
    add_to_config_builder "CONNECTOR_SKIP_TLS_VALIDATION"
<<<<<<< HEAD
    add_to_config_builder "CONNECTOR_AUTOSUPPORT_ENROLLED"
    add_to_config_builder "CONNECTOR_AUTOSUPPORT_URL"
=======
    add_to_config_builder "CONNECTOR_HOST_ALIAS_IP"
>>>>>>> 099ef9f2

    if [ -n "${LABELS}" ]; then
        _PROCESSED_LABELS="$(process_labels_to_yaml "${LABELS}" "    ")"
        if [ -z "${_PROCESSED_LABELS}" ]; then
            add_problem "label processing: failed" "The given LABELS could not be parsed."
        fi
    fi
    add_to_config_builder "LABELS"
}

step_check_tools_are_installed() {
    local utils=("$@")
    for cmd in "${utils[@]}"; do
        if ! tool_is_installed "$cmd"; then
            add_problem "$cmd: missing" "$cmd is not installed."
        else
            logdebug "$cmd: OK"
        fi
    done
}

step_check_kubectl_has_kustomize_support() {
    local -r minimum="${1#v}"
    if [ -z "$minimum" ]; then fatal "no minimum version was given"; fi

    logheader $__DEBUG "Checking if kubectl version supports kustomize ($minimum+)..."

    local current; current="$(kubectl version --client -o json | jq -r '.clientVersion.gitVersion')"
    current=${current#v}
    if ! version_higher_or_equal "$current" "$minimum"; then
        add_problem "kubectl version '$current': too low" "The version of your kubectl client ($current) is too low (need $__KUBECTL_MIN_VERSION+)" \
        "(requires $minimum or up)"
    else
        logdebug "kubectl version '$current': OK"
    fi
}

step_check_k8s_version_in_range() {
    local -r minimum="${1#v}"
    local -r maximum="${2#v}"

    if [ -z "$minimum" ]; then fatal "no minimum version was given"; fi
    if [ -z "$maximum" ]; then fatal "no maximum version was given"; fi

    logheader $__DEBUG "Checking if Kubernetes version is within range ($minimum <=> $maximum)..."

    local current; current="$(kubectl version -o json | jq -r '.serverVersion.gitVersion')"
    current=${current#v}
    _KUBERNETES_VERSION="$current"
    # TODO: differentiate between a connection/timeout failure and an actual version failure
    if ! version_in_range "$current" "$minimum" "$maximum"; then
        add_problem "k8s version '$current': not within range ($minimum-$maximum)"
    else
        logdebug "k8s version '$current': OK"
    fi
}

step_check_k8s_permissions() {
    logheader $__DEBUG "Checking if the Kubernetes user has admin privileges..."

    if ! tool_is_installed "kubectl"; then
        logheader $__DEBUG "kubectl is not installed, skipping k8s permission check"
    fi

    # TODO ASTRACTL-32772: differentiate between a connection/timeout failure and an actual permission failure
    if [ "$(kubectl auth can-i '*' '*' --all-namespaces)" = "yes" ]; then
        logdebug "k8s permissions: OK"
    else
        add_problem "k8s permissions: user does not have admin privileges" "Kubernetes user does not have admin privileges"
    fi
}

step_check_volumesnapshotclasses() {
    logheader $__INFO "Checking for volumesnapshotclasses crd..."

    local -r volsnapclass_crd="$(kubectl get crd volumesnapshotclasses.snapshot.storage.k8s.io -o name 2> /dev/null)"
    if [ -z "$volsnapclass_crd" ]; then
        logwarn "We didn't find the volumesnapshotclasses CRD on the cluster! Installation will proceed, but snapshots will not work until this is corrected."
    else
        logdebug "volumesnapshotclasses crd: OK"
    fi
}

step_check_namespace_exists() {
    if [ -z "$(kubectl get namespace "$NAMESPACE" -o name 2> /dev/null)" ]; then
        if [ -n "$IMAGE_PULL_SECRET" ]; then
            local err_msg="The specified namespace '$NAMESPACE' does not exist on the cluster, but IMAGE_PULL_SECRET is set."
            err_msg+=" Please create the namespace and secret, or unset IMAGE_PULL_SECRET."
            add_problem "namespace '$NAMESPACE': not found but IMAGE_PULL_SECRET is set" "$err_msg"
            exit_if_problems
        fi
        if prompt_user_yes_no "The namespace $NAMESPACE doesn't exist. Create it now? Choosing 'no' will exit"; then
            kubectl create namespace "$NAMESPACE" --dry-run=client -o yaml | kubectl apply -f -
            logdebug "namespace '$NAMESPACE': OK"
        else
            local -r err_msg="User chose not to create the namespace. Please create the namespace and/or run the script again."
            add_problem "User chose not to create the namespace. Exiting." "$err_msg"
            exit_if_problems
        fi
    fi
}

step_check_all_images_can_be_pulled() {
    # This step will run one of two different tests based on whether the nature of the images:
    # - If the given image is the default (i.e. the user didn't change it), we skip any checks
    # - If the given image is custom, we do a simple cURL "does the image exist" check
    # - If any of the images are from docker hub (default or custom), we run the k8s busybox check once
    #   (no need to run it more than that)
    #
    # Ideally, we would run the 'busybox' test (or something similar) for every different registry,
    # but this is not possible for unknown registries since we can't guarantee that busybox (or an equivalent image)
    # exists, and almost all of the images we do know about (trident, astra-connector, etc.) all use distroless
    # images that have absolutely no tooling/utilities with which we can run this test. This means we'd have to run
    # the original entrypoint (i.e. run the built binary), which is risky since there may be side effects.
    #
    # It might be possible to run the test and let the pod crash, after which we examine the pod's events or
    # status to determine if the pull itself was successful. Worth investigating at some point.
    local images_to_check=() # Format: ("REGISTRY" "REPO" "TAG" "default|custom")
    local -r custom="custom"
    local -r default="default"
    if components_include_trident; then
        images_to_check+=("$TRIDENT_OPERATOR_IMAGE_REGISTRY" "$TRIDENT_OPERATOR_IMAGE_REPO" "$TRIDENT_OPERATOR_IMAGE_TAG")
        if config_trident_operator_image_is_custom; then images_to_check+=("$custom")
        else images_to_check+=("$default"); fi

        images_to_check+=("$TRIDENT_AUTOSUPPORT_IMAGE_REGISTRY" "$TRIDENT_AUTOSUPPORT_IMAGE_REPO" "$TRIDENT_AUTOSUPPORT_IMAGE_TAG")
        if config_trident_autosupport_image_is_custom; then images_to_check+=("$custom")
        else images_to_check+=("$default"); fi

        images_to_check+=("$TRIDENT_IMAGE_REGISTRY" "$TRIDENT_IMAGE_REPO" "$TRIDENT_IMAGE_TAG")
        if config_trident_image_is_custom; then images_to_check+=("$custom")
        else images_to_check+=("$default"); fi
    fi
    if components_include_connector; then
        images_to_check+=("$CONNECTOR_OPERATOR_IMAGE_REGISTRY" "$CONNECTOR_OPERATOR_IMAGE_REPO" "$CONNECTOR_OPERATOR_IMAGE_TAG")
        if config_connector_operator_image_is_custom; then images_to_check+=("$custom")
        else images_to_check+=("$default"); fi

        images_to_check+=("$CONNECTOR_IMAGE_REGISTRY" "$CONNECTOR_IMAGE_REPO" "$CONNECTOR_IMAGE_TAG")
        if config_connector_image_is_custom; then images_to_check+=("$custom")
        else images_to_check+=("$default"); fi

        images_to_check+=("$NEPTUNE_IMAGE_REGISTRY" "$NEPTUNE_IMAGE_REPO" "$NEPTUNE_IMAGE_TAG")
        if config_neptune_image_is_custom; then images_to_check+=("$custom")
        else images_to_check+=("$default"); fi
    fi
    if components_include_acp; then
      images_to_check+=("$TRIDENT_ACP_IMAGE_REGISTRY" "$TRIDENT_ACP_IMAGE_REPO" "$TRIDENT_ACP_IMAGE_TAG")
        if config_acp_image_is_custom; then images_to_check+=("$custom")
        else images_to_check+=("$default"); fi
    fi

    logheader $__INFO "Astra images:"
    for (( i = 0; i < ${#images_to_check[@]}-1; i+=4 )); do
        loginfo "* $(as_full_image "${images_to_check[i]}" "${images_to_check[i+1]}" "${images_to_check[i+2]}")"
    done

    logheader $__INFO "Verifying registry and image access (this may take a minute)..."
    # Get credentials from the specified pull secret (if specified)
    local pull_secret_credentials=""
    if [ -n "$IMAGE_PULL_SECRET" ]; then
        logdebug "extracting credentials from pull secret: $IMAGE_PULL_SECRET"
        get_registry_credentials_from_pull_secret "$IMAGE_PULL_SECRET" "$NAMESPACE"
        pull_secret_credentials="$_return_value"
        exit_if_problems
    fi

    # Run the image check for custom images; skip the default ones
    local need_to_run_docker_hub_check="false"
    for (( i = 0; i < ${#images_to_check[@]}; i+=4 )); do
        local registry="${images_to_check[i]}"
        local image_repo="${images_to_check[i+1]}"
        local tag="${images_to_check[i+2]}"
        local default_or_custom="${images_to_check[i+3]}"
        local credentials=""
        local full_image="$(as_full_image "$registry" "$image_repo" "$tag")"
        if is_docker_hub "$registry"; then need_to_run_docker_hub_check="true"; fi

        # Skip check if it's a default image since the requests do take a while sometimes
        logheader $__DEBUG "$full_image"
        if [ "$default_or_custom" == "$default" ]; then
            logdebug "skipping default image"
            continue
        fi

        # Get credentials based on the registry and whether we have a pull secret or not
        if is_astra_registry "$registry"; then
            logdebug "astra registry detected, generating credentials from ASTRA_ACCOUNT_ID and ASTRA_API_TOKEN"
            credentials="$(echo "$ASTRA_ACCOUNT_ID:$ASTRA_API_TOKEN" | base64)"
        else
            logdebug "generic registry fallback, using credentials from pull secret '$IMAGE_PULL_SECRET'"
            credentials="$pull_secret_credentials"
        fi

        # Check that the images actually exist
        if ! check_if_image_can_be_pulled_via_curl "$registry" "$image_repo" "$tag" "$credentials"; then
            local status="$_return_status"
            local body="$_return_body"
            local error="$_return_error"
            local problem="[$full_image] image check failed"
            logdebug "body: '$body'"

            if is_docker_hub "$registry" && [ "$status" != 200 ] && [ "$status" != 404 ]; then
                # Note on docker hub: this check is purely "best effort" and we don't fail the script even
                # if the check itself failed, unless we specifically get a 200 (success) or a 404 (not found).
                #
                # This is because of two reasons:
                #   1. Images from docker hub are generally public, and so we can't really assume that the credentials
                #   provided via the pull secret were meant for the docker hub images. We could do more advanced logic
                #   in the future (or allow more customizable pull secret vars), but this is what we have to work
                #   with for now.
                #
                #   2. The first reason wouldn't matter if it wasn't for the fact that docker hub DOES require
                #   authentication to GET/LIST tags for its images, even if pulling that image does not.
                #
                # And so, we'll try to check the image tag using the pull secret credentials (if provided),
                # and it's great if it succeeds, but it's generally expected to fail.
                logwarn "* Cannot guarantee the existence of custom Docker Hub image '$full_image', skipping."
            elif [ "$status" != 200 ] || [ -n "$error" ]; then
                add_problem "$problem: $error ($status)"
            fi
        else
            logdebug "success"
        fi
    done

    if [ "$need_to_run_docker_hub_check" == "true" ]; then
        logheader $__DEBUG "Checking if cluster can pull from docker hub"
        k8s_cluster_can_pull_from_docker_hub "$NAMESPACE"
    fi
}

step_check_astra_control_reachable() {
    logheader $__INFO "Checking if Astra Control is reachable at '$ASTRA_CONTROL_URL'..."
    make_astra_control_request "/"
    local -r status="$_return_status"
    local -r body="$_return_body"
    local err="$_return_error"
    if [ "$status" == 200 ]; then
        logdebug "astra control: OK"
    else
        if [ "$status" != 000 ] || [ -z "$err" ]; then err="$(status_code_msg "$status")"; fi
        logdebug "body: '$body'"
        add_problem "Failed to contact Astra Control at url '$ASTRA_CONTROL_URL': $err ($status)"
        return 1
    fi
}

step_check_astra_cloud_and_cluster_id() {
    make_astra_control_request "/topology/v1/clouds/$ASTRA_CLOUD_ID"
    local status="$_return_status"
    local body="$_return_body"
    local err="$_return_error"
    if [ "$status" == 200 ]; then
        logdebug "astra control cloud_id: OK"
    else
        if [ "$status" != 000 ] || [ -z "$err" ]; then err="$(status_code_msg "$status")"; fi
        logdebug "body: '$body'"
        add_problem "Given ASTRA_CLOUD_ID did not pass validation: $err ($status)"
        return 1
    fi

    make_astra_control_request "/topology/v1/clouds/$ASTRA_CLOUD_ID/clusters/$ASTRA_CLUSTER_ID"
    status="$_return_status"
    body="$_return_body"
    err="$_return_error"
    if [ "$status" == 200 ]; then
        logdebug "astra control cluster_id: OK"
    else
        if [ "$status" != 000 ] || [ -z "$err" ]; then err="$(status_code_msg "$status")"; fi
        logdebug "body: '$body'"
        add_problem "Given ASTRA_CLUSTER_ID did not pass validation: $err ($status)"
        return 1
    fi
}

step_check_kubeconfig_choice() {
    if ! prompt_user_yes_no "Astra Components will be installed using kubeconfig '$KUBECONFIG'. Proceed?"; then
        echo "* User chose not to proceed. To change the kubeconfig, set the KUBECONFIG environment variable" \
        "and run the script again."
        exit 0
    fi
}

# step_query_user_for_resource_count is used to query the user on the number of nodes/namespaces they expect
# to have on their cluster, which will help us recommend the appropriate resource limit preset.
step_detect_resource_count() {
    local -r resource="$1"
    if ! str_matches_at_least_one "$resource" "namespaces" "nodes"; then
        fatal "invalid resource '$resource': only 'namespaces' or 'nodes' supported"
    fi

    _count="$(kubectl get "$resource" -o json | jq -r '.items | length' 2> /dev/null)"
    if [ -z "$_count" ] || [ "$_count" -lt 1 ]; then
        _count=""
    fi

    logdebug "Found '$_count' $resource."
    _return_value="$_count"
}

step_determine_resource_limit_preset() {
    local valid_presets=("${__RESOURCE_LIMITS_VALID_PRESETS[@]}")
    local valid_presets_str="${__RESOURCE_LIMITS_VALID_PRESETS[*]}"
    logheader "$__INFO" "Resolving resource limit configuration..."

    if [ -n "$RESOURCE_LIMITS_CUSTOM_CPU" ] || [ -n "$RESOURCE_LIMITS_CUSTOM_MEMORY" ]; then
        RESOURCE_LIMITS_PRESET="$__RESOURCE_LIMITS_CUSTOM"
        loginfo "Custom resource limits have been set by user ($(get_limits_for_preset_fancy "$__RESOURCE_LIMITS_CUSTOM"))"
    elif [ -z "$RESOURCE_LIMITS_PRESET" ]; then
        step_detect_resource_count "nodes"
        local -r node_count="$_return_value"

        step_detect_resource_count "namespaces"
        local -r namespace_count="$_return_value"

        exit_if_problems

        RESOURCE_LIMITS_PRESET="$(get_preset_recommendation "$node_count" "$namespace_count")"
        if ! str_matches_at_least_one "$RESOURCE_LIMITS_PRESET" "${valid_presets[@]}"; then
            fatal "the recommended preset ($RESOURCE_LIMITS_PRESET) is invalid: valid values are ($valid_presets_str)"
        fi

        local -r preset_fancy="$(get_limits_for_preset_fancy "$RESOURCE_LIMITS_PRESET")"
        local msg="For $node_count nodes and $namespace_count namespaces,"
        msg+=" the recommended resource limit preset is: $RESOURCE_LIMITS_PRESET ($preset_fancy)${__NEWLINE}"
        msg+="Proceed with preset '$RESOURCE_LIMITS_PRESET' (choose no to enter a preset manually)?"
        if ! prompt_user_yes_no "$msg"; then
            msg="${__NEWLINE}Available presets:${__NEWLINE}"
            msg+="$(get_limits_list_fancy)${__NEWLINE}"
            loginfo "$msg"
            RESOURCE_LIMITS_PRESET=""
            prompt_user_select_one RESOURCE_LIMITS_PRESET "${valid_presets[@]}"
        fi
    fi
    exit_if_problems

    loginfo "Resource limit preset is '$RESOURCE_LIMITS_PRESET'"
    add_to_config_builder RESOURCE_LIMITS_PRESET
    if [ "$RESOURCE_LIMITS_PRESET" == "$__RESOURCE_LIMITS_CUSTOM" ]; then
        if ! prompt_user_number_greater_than_zero RESOURCE_LIMITS_CUSTOM_CPU "Enter a CPU limit:"; then
            add_problem "RESOURCE_LIMITS_CUSTOM_CPU value '$RESOURCE_LIMITS_CUSTOM_CPU' is invalid"
        fi
        # Would ideally allow the user to input the suffix themselves to allow greater flexibility,
        # but that would require more complex parsing of their input. Maybe later, if it proves to
        # be needed.
        if ! prompt_user_number_greater_than_zero RESOURCE_LIMITS_CUSTOM_MEMORY "Enter a memory limit (Gi):"; then
            add_problem "RESOURCE_LIMITS_CUSTOM_MEMORY value '$RESOURCE_LIMITS_CUSTOM_MEMORY' is invalid"
        fi
        add_to_config_builder RESOURCE_LIMITS_CUSTOM_CPU
        add_to_config_builder RESOURCE_LIMITS_CUSTOM_MEMORY
    elif [ "$RESOURCE_LIMITS_PRESET" == "$__RESOURCE_LIMITS_SKIP" ]; then
        return 0
    fi

    _PROCESSED_RESOURCE_LIMITS="{\"limits\": $(get_limits_for_preset "$RESOURCE_LIMITS_PRESET")}"
    loginfo "Proceeding with resource limits: $(get_limits_for_preset_fancy "$RESOURCE_LIMITS_PRESET")"
}

step_init_generated_dirs_and_files() {
    local -r kustomization_file="$__GENERATED_KUSTOMIZATION_FILE"
    local -r kustomization_dir="$(dirname "$kustomization_file")"
    local -r crs_file="$__GENERATED_CRS_FILE"
    local -r crs_dir="$(dirname "$crs_file")"

    logheader $__DEBUG "Initializing generated directories and files"
    logdebug "$kustomization_file"
    logdebug "$crs_file"

    rm -rf "$kustomization_dir" "$crs_dir"
    mkdir -p "$crs_dir"
    mkdir -p "$kustomization_dir"

    if [ ! -f "$kustomization_file" ]; then
        cat <<EOF > "$kustomization_file"
apiVersion: kustomize.config.k8s.io/v1beta1
kind: Kustomization
resources:
patches:
transformers:
EOF
        logdebug "$kustomization_file: OK"
    fi
}

step_kustomize_global_namespace_if_needed() {
    local -r global_namespace="${1:-""}"
    local -r kustomization_file="${2}"
    local -r kustomization_dir="$(dirname "$kustomization_file")"
    [ -z "$global_namespace" ] && return 0

    [ -z "$kustomization_file" ] && fatal "no kustomization file given"
    [ ! -f "$kustomization_file" ] && fatal "kustomization file '$kustomization_file' does not exist"

    # Add kustomization to set metadata.namespace where it's not already set
    echo "namespace: $global_namespace" >> "$kustomization_file"
    logdebug "$kustomization_file: added namespace field ($global_namespace)"

    # This transformer is more forceful than the `namespace` field above but is necessary to set
    # the namespace on a few resources that aren't caught by the former (the subjects in rolebindings for example).
    local -r transformer_file_name="namespace-transformer.yaml"
    cat <<EOF > "$kustomization_dir/$transformer_file_name"
apiVersion: builtin
kind: NamespaceTransformer
metadata:
  name: thisFieldDoesNotActuallyMatterForTransformers
  namespace: "${global_namespace}"
fieldSpecs:
- path: metadata/namespace
  create: true
EOF
    insert_into_file_after_pattern "$kustomization_file" "transformers:" "- $transformer_file_name"
    logdebug "$kustomization_file: added namespace transformer ($transformer_file_name)"
}

step_generate_astra_connector_yaml() {
    local -r kustomization_file="$__GENERATED_KUSTOMIZATION_FILE"
    local -r kustomization_dir="$(dirname "$kustomization_file")"
    local -r crs_file="$__GENERATED_CRS_FILE"

    [ ! -d "$kustomization_dir" ] && fatal "kustomization directory '$kustomization_dir' does not exist"
    [ ! -f "$kustomization_file" ] && fatal "kustomization file '$kustomization_file' does not exist"
    [ ! -f "$crs_file" ] && touch "$crs_file"

    logheader $__DEBUG "Generating Astra Connector YAML files..."

    local -r connector_namespace="$(get_connector_namespace)"
    local -r connector_regcred_name="${IMAGE_PULL_SECRET:-"astra-connector-regcred"}"
    local -r connector_registry="$(join_rpath "$CONNECTOR_IMAGE_REGISTRY" "$(get_base_repo "$CONNECTOR_IMAGE_REPO")")"
    local -r connector_tag="$CONNECTOR_IMAGE_TAG"
    local -r connector_autosupport_enrolled="$CONNECTOR_AUTOSUPPORT_ENROLLED"
    local -r connector_autosupport_url="$CONNECTOR_AUTOSUPPORT_URL"
    local -r neptune_tag="$NEPTUNE_IMAGE_TAG"
    local -r host_alias_ip="$CONNECTOR_HOST_ALIAS_IP"
    local -r skip_tls_validation="$CONNECTOR_SKIP_TLS_VALIDATION"
    local -r account_id="$ASTRA_ACCOUNT_ID"
    local -r cloud_id="$ASTRA_CLOUD_ID"
    local -r cluster_id="$ASTRA_CLUSTER_ID"
    local -r astra_url="$ASTRA_CONTROL_URL"
    local -r api_token="$ASTRA_API_TOKEN"
    local -r username="$account_id"
    local -r password="$api_token"
    local -r encoded_creds=$(echo -n "$username:$password" | base64)

    insert_into_file_after_pattern "$kustomization_file" "resources:" \
        "- https://github.com/NetApp/astra-connector-operator/cluster-install/?ref=$__GIT_REF_CONNECTOR_OPERATOR"
    logdebug "$kustomization_file: added resources entry for connector kustomization"

    # NATLESS feature flag patch
    local -r natless_patch="natless_patch.yaml"
    # We need to specify the original namespace (as it is set in the Astra Connector Operator repo)
    # because namespace overrides are applied AFTER patches (such as this one), so the namespace won't be
    # modified yet.
    local -r original_acop_namespace="system"
    cat <<EOF > "$kustomization_dir/$natless_patch"
apiVersion: apps/v1
kind: Deployment
metadata:
  name: operator-controller-manager
  namespace: $original_acop_namespace
spec:
  template:
    spec:
      containers:
        - name: manager
          env:
            - name: ACOP_FEATUREFLAGS_NATLESS
              value: "true"
EOF
    insert_into_file_after_pattern "$kustomization_file" "patches:" "- path: ./$natless_patch"

    # SECRET GENERATOR
    cat <<EOF >> "$kustomization_file"
generatorOptions:
  disableNameSuffixHash: true
secretGenerator:
- name: astra-api-token
  namespace: "${connector_namespace}"
  literals:
  - apiToken="${api_token}"
EOF
    if [ -z "$IMAGE_PULL_SECRET" ]; then
        cat <<EOF >> "$kustomization_file"
- name: "${connector_regcred_name}"
  namespace: "${connector_namespace}"
  type: kubernetes.io/dockerconfigjson
  literals:
  - |
    .dockerconfigjson={
      "auths": {
        "${connector_registry}": {
          "username": "${username}",
          "password": "${password}",
          "auth": "${encoded_creds}"
        }
      }
    }
EOF
    fi
    logdebug "$kustomization_file: added secrets"

    # ASTRA CONNECTOR CR
    local labels_field_and_content=""
    if [ -n "$_PROCESSED_LABELS" ]; then
        labels_field_and_content="${__NEWLINE}  labels:${__NEWLINE}${_PROCESSED_LABELS}"
    fi
    cat <<EOF > "$crs_file"
apiVersion: astra.netapp.io/v1
kind: AstraConnector
metadata:
  name: astra-connector
  namespace: "${connector_namespace}"${labels_field_and_content}
spec:
  astra:
    accountId: ${account_id}
    tokenRef: astra-api-token
    cloudId: ${cloud_id}
    clusterId: ${cluster_id}
    skipTLSValidation: ${skip_tls_validation}  # Should be set to false in production environments
  imageRegistry:
    name: "${connector_registry}"
    secret: "${connector_regcred_name}"
  astraConnect:
    image: "${connector_tag}" # This field sets the tag, not the image
  neptune:
    image: "${neptune_tag}" # This field sets the tag, not the image
  autoSupport:
    enrolled: ${connector_autosupport_enrolled} 
    url: ${connector_autosupport_url}
  natsSyncClient:
    cloudBridgeURL: ${astra_url}
EOF
    if [ -n "$host_alias_ip" ]; then
        echo "    hostAliasIP: $host_alias_ip" >> "$crs_file"
    fi
    echo "---" >> "$crs_file"

    logdebug "$crs_file: OK"
    logdebug "$crs_file: added AstraConnector CR"
}

step_collect_existing_trident_info() {
    logheader $__INFO "Checking if Trident is installed..."
    _TRIDENT_COLLECTION_STEP_CALLED="true"

    # TORC CR definition
    local -r torc_crd="$(kubectl get crd tridentorchestrators.trident.netapp.io -o name 2> /dev/null)"
    if [ -z "$torc_crd" ]; then
        logdebug "tridentorchestrator crd: not found"
        loginfo "* Trident installation not found."
        return 0
    else
        logdebug "tridentorchestrator crd: OK"
    fi

    # TORC CR
    local -r torc_json="$(kubectl get tridentorchestrator -A -o jsonpath="{.items[0]}" 2> /dev/null)"
    if [ -z "$torc_json" ]; then
        logdebug "tridentorchestrator: not found"
        loginfo "* Trident not found -- it will be installed."
        return 0
    else
        logdebug "tridentorchestrator: OK"
    fi

    # Trident namespace
    local -r trident_ns="$(echo "$torc_json" | jq -r '.spec.namespace')"
    if [ -z "$(kubectl get namespace "$trident_ns" -o name 2> /dev/null)" ]; then
        logdebug "trident namespace '$trident_ns': not found"
        loginfo "* Trident Orchestrator exists, but configured namespace '$trident_ns' not found on cluster."
        return 0
    else
        logdebug "trident namespace '$trident_ns': OK"
    fi
    _EXISTING_TORC_NAME="$(echo "$torc_json" | jq -r '.metadata.name')"
    _EXISTING_TRIDENT_NAMESPACE="$trident_ns"
    logdebug "trident orchestrator: $_EXISTING_TORC_NAME"
    logdebug "trident namespace: $trident_ns"

    # Trident image
    local -r trident_image="$(echo "$torc_json" | jq -r ".spec.tridentImage" 2> /dev/null)"
    if [ -n "$trident_image" ] && [ "$trident_image" != "null" ]; then
        _EXISTING_TRIDENT_IMAGE="$trident_image"
        logdebug "trident image: $trident_image"
    else
        logdebug "trident image: not found"
    fi

    # ACP enabled/disabled
    local -r acp_enabled="$(echo "$torc_json" | jq -r '.spec.enableACP' 2> /dev/null)"
    if [ "$acp_enabled" == "true" ]; then
        logdebug "trident ACP enabled: yes"
        _EXISTING_TRIDENT_ACP_ENABLED="true"
    else
        _EXISTING_TRIDENT_ACP_ENABLED="false"
        logdebug "trident ACP enabled: no"
    fi

    # ACP image
    local -r acp_image="$(echo "$torc_json" | jq -r '.spec.acpImage' 2> /dev/null)"
    if [ -n "$acp_image" ] && [ "$acp_image" != "null" ]; then
        logdebug "trident ACP image: $acp_image"
        _EXISTING_TRIDENT_ACP_IMAGE="$acp_image"
    else
        logdebug "trident ACP image: not found"
    fi

    # Trident operator
    local -r trident_operator_json="$(kubectl get deploy/trident-operator -n "$trident_ns" -o json 2> /dev/null)"
    if [ -n "$trident_operator_json" ]; then
        local -r containers_length="$(echo "$trident_operator_json" | jq -r '.spec.template.spec.containers | length' 2> /dev/null)"
        # Assume there's only one container (and it's the trident-operator). Not great, but if that ever changes,
        # we'll at least learn about it.
        if [ -z "$containers_length" ] || [ "$containers_length" -ne 1 ]; then
            fatal "expected only one container in trident-operator deployment (found '$containers_length')"
        fi

        _EXISTING_TRIDENT_OPERATOR_IMAGE="$(echo "$trident_operator_json" | jq -r '.spec.template.spec.containers[0].image' 2> /dev/null)"
        if [ -z "$_EXISTING_TRIDENT_OPERATOR_IMAGE" ]; then
            fatal "failed to get the existing trident-operator image"
        fi
    else
        logdebug "trident operator: not found"
    fi
}

step_existing_trident_flags_compatibility_check() {
    [ "$COMPONENTS" == "$__COMPONENTS_ALL_ASTRA_CONTROL" ] && return 0
    ! existing_trident_needs_modifications && return 0

    local msg="Existing Trident install requires an upgrade but DO_NOT_MODIFY_EXISTING_TRIDENT=true,"
    msg+=" and no other valid operations can be done due to COMPONENTS=$COMPONENTS."
    add_problem "$msg"
    return 1
}

step_generate_trident_fresh_install_yaml() {
    local -r kustomization_file="$__GENERATED_KUSTOMIZATION_FILE"
    local -r crs_file="$__GENERATED_CRS_FILE"
    [ ! -f "$kustomization_file" ] && fatal "kustomization file '$kustomization_file' does not exist"
    [ ! -f "$crs_file" ] && touch "$crs_file"

    logheader $__DEBUG "Generating Trident YAML files..."

    # TODO ASTRACTL-32138: use _KUBERNETES_VERSION to choose the right bundle yaml (pre 1.25 or post 1.25)
    insert_into_file_after_pattern "$kustomization_file" "resources:" \
        "- https://github.com/NetApp-Polaris/astra-connector/trident-deploy-files-tmp?ref=$__GIT_REF_TRIDENT"
    logdebug "$kustomization_file: added resources entry for trident operator"

    local -r trident_image="$(get_config_trident_image)"
    local -r autosupport_image="$(get_config_trident_autosupport_image)"
    local -r acp_image="$(get_config_acp_image)"
    local -r namespace="$(get_trident_namespace)"
    local pull_secret="[]"
    local enable_acp="true"
    local labels_field_and_content=""
    if [ -n "$IMAGE_PULL_SECRET" ]; then pull_secret='["'$IMAGE_PULL_SECRET'"]'; fi
    if [ -n "$PROCESSED_LABELS" ]; then
        labels_field_and_content="${__NEWLINE}  labels:${__NEWLINE}${_PROCESSED_LABELS}"
    fi

    cat <<EOF >> "$crs_file"
apiVersion: trident.netapp.io/v1
kind: TridentOrchestrator
metadata:
  name: "trident"
  namespace: "${namespace}"${labels_field_and_content}
spec:
  autosupportImage: "${autosupport_image}"
  namespace: "${namespace}"
  tridentImage: "${trident_image}"
  imagePullSecrets: ${pull_secret}
  enableACP: ${enable_acp}
  acpImage: "${acp_image}"
---
EOF
    logdebug "$crs_file: added TridentOrchestrator CR"
}

step_generate_trident_operator_patch() {
    local -r namespace="${_EXISTING_TRIDENT_NAMESPACE}"
    local -r new_image="$(get_config_trident_operator_image)"
    [ -z "$namespace" ] && fatal "no existing trident namespace found"
    [ -z "$new_image" ] && fatal "no trident operator image found"

    logheader $__DEBUG "Generating Trident Operator patch"
    local -r patch='[{"op":"replace","path":"/spec/template/spec/containers/0/image","value":"'"$new_image"'"}]'
    _PATCHES_TRIDENT_OPERATOR+=("deploy/trident-operator -n '$namespace' --type=json -p '$(echo "$patch" | jq '.')'")
}

step_generate_torc_patch() {
    local -r torc_name="$1"
    local -r trident_image="${2:-""}"
    local -r acp_image="${3:-""}"
    local -r enable_acp="${4:-""}"
    local -r autosupport_image="${5:-""}"
    if [ -z "$torc_name" ]; then fatal "no trident orchestrator name was given"; fi

    logheader $__DEBUG "Generating TORC patch"
    local torc_patch_list=""

    # Trident
    if [ -n "$trident_image" ]; then
        torc_patch_list+='{"op":"replace","path":"/spec/tridentImage","value":"'"$trident_image"'"},'
    fi

    # ACP
    if [ -n "$acp_image" ]; then
        torc_patch_list+='{"op":"replace","path":"/spec/acpImage","value":"'"$acp_image"'"},'
    fi
    if [ "$enable_acp" == "true" ]; then
        torc_patch_list+='{"op":"replace","path":"/spec/enableACP","value":true},'
    fi

    # Autosupport
    if [ -n "$autosupport_image" ]; then
        torc_patch_list+='{"op":"replace","path":"/spec/autosupportImage","value":"'"$autosupport_image"'"},'
    fi

    if [ "${#torc_patch_list[@]}" -gt 0 ]; then
        torc_patch_list="'$(echo "[${torc_patch_list%,}]" | jq '.')'"
        _PATCHES_TORC+=("tridentorchestrator $torc_name --type=json -p ${torc_patch_list}")
    fi
}

step_add_labels_to_kustomization() {
    local processed_labels="${1:-""}"
    local -r kustomization_file="${2}"

    [ -z "${processed_labels}" ] && return 0
    [ -z "${kustomization_file}" ] && fatal "no kustomization file given"
    [ ! -f "${kustomization_file}" ] && fatal "kustomization file '${kustomization_file}' does not exist"

    logheader $__DEBUG "Adding labels to kustomization and crs file"

    local -r content="labels:${__NEWLINE}- pairs:${__NEWLINE}${processed_labels}"
    insert_into_file_after_pattern "${kustomization_file}" "kind:" "${content}"

    logdebug "kustomization labels: OK"
}

step_add_image_remaps_to_kustomization() {
    local -r kustomization_file="$__GENERATED_KUSTOMIZATION_FILE"
    [ ! -f "$kustomization_file" ] && fatal "kustomization file '$kustomization_file' does not exist"
    logheader $__DEBUG "Adding image remaps to kustomization"

    echo "images:" >> "$kustomization_file"
    if components_include_trident || trident_operator_image_needs_upgraded; then
        # Trident operator
        echo "- name: netapp/$__DEFAULT_TRIDENT_OPERATOR_IMAGE_NAME" >> "$kustomization_file"
        echo "  newName: $(join_rpath "$TRIDENT_OPERATOR_IMAGE_REGISTRY" "$TRIDENT_OPERATOR_IMAGE_REPO")" >> "$kustomization_file"
        echo "  newTag: \"$TRIDENT_OPERATOR_IMAGE_TAG\"" >> "$kustomization_file"
        logdebug "$kustomization_file: added Trident Operator image remap"
    fi
    if components_include_connector; then
        # Connector operator
        echo "- name: netapp/$__DEFAULT_CONNECTOR_OPERATOR_IMAGE_NAME" >> "$kustomization_file"
        echo "  newName: $(join_rpath "$CONNECTOR_OPERATOR_IMAGE_REGISTRY" "$CONNECTOR_OPERATOR_IMAGE_REPO")" >> "$kustomization_file"
        echo "  newTag: \"$CONNECTOR_OPERATOR_IMAGE_TAG\"" >> "$kustomization_file"
        logdebug "$kustomization_file: added Astra Connector Operator image remap"
        logdebug "$kustomization_file: added Astra Neptune image remap"
    fi
}

step_apply_resources() {
    if [ ! -f "$__GENERATED_KUSTOMIZATION_FILE" ]; then fatal "file $__GENERATED_KUSTOMIZATION_FILE not found"; fi
    local -r crs_dir="$__GENERATED_CRS_DIR"
    local -r crs_file_path="$__GENERATED_CRS_FILE"
    local -r operators_dir="$__GENERATED_OPERATORS_DIR"

    logheader "$__INFO" "$(prefix_dryrun "Applying resources...")"

    # Apply operator resources
    logdebug "apply operator resources"
    local output=""
    if ! is_dry_run; then
        output="$(kubectl apply -k "$operators_dir" 2>&1)"
        logdebug "kustomize apply output:${__NEWLINE}$output"
    fi
    loginfo "* Astra operators have been applied to the cluster."

    # Apply CRs (if we have any)
    if [ -f "$crs_file_path" ]; then
        logdebug "apply CRs"
        if ! is_dry_run; then
            if grep -q "AstraConnector" $crs_file_path; then
                logdebug "delete previous astraconnect if it exists"
                # Operator doesn't change the astraconnect spec automatically so we need to delete it first (if it exists)
                kubectl delete -n "$(get_connector_namespace)" deploy/astraconnect &> /dev/null
            fi
            output="$(kubectl apply -f "$crs_file_path")"
            logdebug "$output"
        else
            logdebug "skipped due to dry run"
        fi
        loginfo "* Astra CRs have been applied to the cluster."
    else
        logdebug "No CRs file to apply"
    fi
}

step_apply_trident_operator_patches() {
    logheader "$__DEBUG" "$(prefix_dryrun "Applying Trident Operator patches...")"
    local -ra patches=("${_PATCHES_TRIDENT_OPERATOR[@]}")
    local -r patches_len="${#patches[@]}"

    if ! trident_will_be_installed_or_modified && [ "$patches_len" -gt 0 ]; then
        fatal "found $patches_len operator patches (expected 0) despite trident not being installed or modified"
    fi

    if debug_is_on && [ "$patches_len" -gt 0 ]; then
        local disclaimer="# THIS FILE IS FOR DEBUGGING PURPOSES ONLY. These are the patches applied to the"
        disclaimer+="${__NEWLINE}# Trident Operator deployment when upgrading the Trident Operator."
        disclaimer+="${__NEWLINE}"
        append_lines_to_file "${__GENERATED_PATCHES_TRIDENT_OPERATOR_FILE}" "$disclaimer" "${patches[@]}"
    fi

    apply_kubectl_patches "${patches[@]}"
    logdebug "done"
}

step_apply_torc_patches() {
    logheader "$__DEBUG" "$(prefix_dryrun "Applying TORC patches...")"
    local -ra patches=("${_PATCHES_TORC[@]}")
    local -r patches_len="${#patches[@]}"

    if ! trident_will_be_installed_or_modified && [ "$patches_len" -gt 0 ]; then
        fatal "found $patches_len torc patches (expected 0) despite trident not being installed or modified"
    fi

    if debug_is_on && [ "$patches_len" -gt 0 ]; then
        local disclaimer="# THIS FILE IS FOR DEBUGGING PURPOSES ONLY. These are the patches applied to the"
        disclaimer+="${__NEWLINE}# TridentOrchestrator resource when upgrading Trident or enabling ACP."
        disclaimer+="${__NEWLINE}"
        append_lines_to_file "${__GENERATED_PATCHES_TORC_FILE}" "$disclaimer" "${patches[@]}"
    fi

    apply_kubectl_patches "${patches[@]}"
    logdebug "done"
}

# step_generate_and_apply_resource_limit_patches generates and applies patches in one go, and should
# be called after we've applied all resources. This is because the content of the patches is dynamically
# generated based on the live resources, which itself is necessary for both the Neptune controller and the
# Astra connector since they are created by the operators, not by us. This does mean we could technically set
# the resource limits on the operators before we apply the resources, but whatever time we save is minimal
# compared to the extra complexity it would introduce due to having two separate processes.
step_generate_and_apply_resource_limit_patches() {
    [ "$RESOURCE_LIMITS_PRESET" == "$__RESOURCE_LIMITS_SKIP" ] && return 0
    [ -z "$_PROCESSED_RESOURCE_LIMITS" ] && fatal "_PROCESSED_RESOURCE_LIMITS is empty"

    local -r connector_ns="$(get_connector_namespace)"
    local -r trident_ns="$(get_trident_namespace)"
    local -r patch_path="resources"
    local -r patch_value="$_PROCESSED_RESOURCE_LIMITS"
    local -a patches_list_for_debugging=()

    logheader "$__INFO" "$(prefix_dryrun "Applying resource limits...")"
    logdebug "configured limits: $patch_value"

    # Note 1: The order we patch these is somewhat important to minimize downtime, as the operators create resources
    # (such as the Neptune controller) after a delay. And so, operators get patched first, and operator-created
    # resources second, ideally in the order they are created.
    #
    # Note 2: Trident does not support setting resource limits as of this writing; the Trident Operator will clear out
    # any resource limits we set on the controller (even if it's post-deployment). That said, the Trident Operator
    # itself does "support" resource limits, in the sense that they don't get cleared out when we set them.

    # Trident Operator
    if ! trident_will_be_installed_or_modified; then
        logdebug "skipping trident operator resource limits"
    elif create_kubectl_patch_for_containers "deploy/trident-operator" "$trident_ns" "$patch_path" "$patch_value"; then
        patches_list_for_debugging+=("$_return_value")
        apply_kubectl_patch "$_return_value"
    else
        add_problem "Failed to create resource limit patch for the Trident Operator deployment (unknown error)"
    fi

    # Connector operator
    if ! components_include_connector; then
        logdebug "skipping connector operator resource limits"
    elif create_kubectl_patch_for_containers "deploy/operator-controller-manager" "$connector_ns" "$patch_path" "$patch_value"; then
        patches_list_for_debugging+=("$_return_value")
        apply_kubectl_patch "$_return_value"
    else
        add_problem "Failed to create resource limit patch for the Astra Connector deployment (unknown error)"
    fi
    exit_if_problems

    # Neptune controller
    if ! components_include_neptune; then
        logdebug "skipping neptune resource limits"
    elif create_kubectl_patch_for_containers "deploy/neptune-controller-manager" "$connector_ns" "$patch_path" "$patch_value"; then
        patches_list_for_debugging+=("$_return_value")
        apply_kubectl_patch "$_return_value"
    else
        add_problem "Failed to create resource limit patch for the Neptune deployment (unknown error)"
    fi

    # Connector
    if ! components_include_connector; then
        logdebug "skipping connector resource limits"
    elif create_kubectl_patch_for_containers "deploy/astraconnect" "$connector_ns" "$patch_path" "$patch_value"; then
        patches_list_for_debugging+=("$_return_value")
        apply_kubectl_patch "$_return_value"
    else
        add_problem "Failed to create resource limit patch for the Astra Connector deployment (unknown error)"
    fi

    if debug_is_on && [ "${#patches[@]}" -gt 0 ]; then
        local disclaimer="# THIS FILE IS FOR DEBUGGING PURPOSES ONLY. These are the patches applied to the"
        disclaimer+="${__NEWLINE}# Trident Operator deployment when upgrading the Trident Operator."
        disclaimer+="${__NEWLINE}"
        append_lines_to_file "${__GENERATED_PATCHES_RESOURCE_LIMITS}" "$disclaimer" "${patches[@]}"
    fi
    exit_if_problems

    logdebug "done"
}

step_monitor_deployment_progress() {
    local -r connector_operator_ns="$(get_connector_operator_namespace)"
    local -r connector_ns="$(get_connector_namespace)"
    local -r trident_ns="$(get_trident_namespace)"

    logheader "$__INFO" "$(prefix_dryrun "Monitoring deployment progress...")"
    if ! is_dry_run; then
        sleep 20 # Wait for initial resources to be created and operators to detect changes
    fi

    if components_include_connector; then
        if is_dry_run; then
            logdebug "skip monitoring connector components because it's a dry run"
        elif ! wait_for_deployment_running "operator-controller-manager" "$connector_operator_ns" "3"; then
            add_problem "connector operator deploy: failed" "The Astra Connector Operator failed to deploy"
        elif ! wait_for_deployment_running "neptune-controller-manager" "$connector_ns" "3"; then
            add_problem "neptune deploy: failed" "Neptune failed to deploy"
        elif ! wait_for_deployment_running "astraconnect" "$connector_ns" "5"; then
            add_problem "astraconnect deploy: failed" "The Astra Connector failed to deploy"
        elif ! wait_for_cr_state "astraconnectors/astra-connector" ".status.natsSyncClient.status" "Registered with Astra" "$connector_ns"; then
            add_problem "cluster registration: failed" "Cluster registration failed"
        fi
    fi

    if trident_will_be_installed_or_modified; then
        if is_dry_run; then
            logdebug "skip monitoring trident components because it's a dry run"
        elif ! wait_for_deployment_running "trident-operator" "$trident_ns" "3"; then
            add_problem "trident operator: failed" "The Trident Operator failed to deploy"
        elif ! wait_for_cr_state "torc/$_EXISTING_TORC_NAME" ".status.status" "Installed" "$trident_ns" "12"; then
            add_problem "trident: failed" "Trident failed to deploy: status never reached 'Installed'"
        fi
    fi
}

step_cleanup_tmp_files() {
    debug_is_on && logdebug "last captured err: '$(get_captured_err)'"
    rm -f "$__ERR_FILE" &> /dev/null
}

#======================================================================
#== Main
#======================================================================
set_log_level
logln $__INFO "====== Astra Cluster Installer ${__RELEASE_VERSION} ======"
load_config_from_file_if_given "$CONFIG_FILE"
exit_if_problems

# ------------ PREFLIGHT CHECKS ------------
# CONFIG validation
get_configs
step_check_config
exit_if_problems

# TOOLS validation
logheader $__INFO "Checking if all required tools are installed..."
step_check_tools_are_installed "${__REQUIRED_TOOLS[@]}"
exit_if_problems

# K8S / KUBECTL validation
logheader $__INFO "Checking your Kubernetes version..."
step_check_kubectl_has_kustomize_support "$__KUBECTL_MIN_VERSION"
step_check_k8s_version_in_range "$__KUBERNETES_MIN_VERSION" "$__KUBERNETES_MAX_VERSION"
step_check_k8s_permissions
exit_if_problems
step_check_volumesnapshotclasses

# REGISTRY access
if [ -n "$NAMESPACE" ]; then step_check_namespace_exists; fi
if [ "$SKIP_IMAGE_CHECK" != "true" ]; then
    step_check_all_images_can_be_pulled
else
    logdebug "skipping registry and image check (SKIP_IMAGE_CHECK=true)"
fi

# ASTRA CONTROL access
if components_include_connector && [ "$SKIP_ASTRA_CHECK" != "true" ]; then
    step_check_astra_control_reachable
    exit_if_problems
    step_check_astra_cloud_and_cluster_id
else
    logdebug "skipping all Astra checks (COMPONENTS=${COMPONENTS}, SKIP_ASTRA_CHECK=${SKIP_ASTRA_CHECK})"
fi
exit_if_problems

# ------------ YAML GENERATION ------------
step_check_kubeconfig_choice
step_determine_resource_limit_preset
step_init_generated_dirs_and_files
step_kustomize_global_namespace_if_needed "$NAMESPACE" "$__GENERATED_KUSTOMIZATION_FILE"

# CONNECTOR yaml
if components_include_connector; then
    step_generate_astra_connector_yaml "$__GENERATED_CRS_DIR" "$__GENERATED_OPERATORS_DIR"
fi

# TRIDENT / ACP yaml
step_collect_existing_trident_info
exit_if_problems

step_existing_trident_flags_compatibility_check
exit_if_problems

if trident_will_be_installed_or_modified; then
    if trident_is_missing; then
        step_generate_trident_fresh_install_yaml
    elif [ -z "$_EXISTING_TRIDENT_OPERATOR_IMAGE" ]; then
        logwarn "Upgrading Trident without the Trident Operator is not currently supported, skipping."
    elif existing_trident_can_be_modified; then
        # Upgrade Trident/Operator?
        if components_include_trident; then
            # Trident upgrade (includes operator upgrade if needed)
            if trident_image_needs_upgraded; then
                if config_trident_image_is_custom || prompt_user_yes_no "Would you like to upgrade Trident?"; then
                    step_generate_torc_patch "$_EXISTING_TORC_NAME" "$(get_config_trident_image)" "" "" "$(get_config_trident_autosupport_image)"
                    trident_operator_image_needs_upgraded && step_generate_trident_operator_patch
                else
                    loginfo "Trident will not be upgraded."
                fi
            # Trident operator upgrade (standalone)
            elif trident_operator_image_needs_upgraded; then
                if config_trident_operator_image_is_custom || prompt_user_yes_no "Would you like to upgrade the Trident Operator?"; then
                    step_generate_trident_operator_patch
                else
                    loginfo "Trident Operator will not be upgraded."
                fi
            fi
        else
            logdebug "Skipping Trident upgrade (COMPONENTS=${COMPONENTS}, DO_NOT_MODIFY_EXISTING_TRIDENT=${DO_NOT_MODIFY_EXISTING_TRIDENT})"
        fi

        # Upgrade/Enable ACP?
        if components_include_acp; then
            # Enable ACP if needed (includes ACP upgrade)
            if ! acp_is_enabled; then
                if config_acp_image_is_custom || prompt_user_yes_no "Would you like to enable ACP?"; then
                    step_generate_torc_patch "$_EXISTING_TORC_NAME" "" "$(get_config_acp_image)" "true"
                else
                    loginfo "ACP will not be enabled."
                fi
            # ACP upgrade (ACP already enabled)
            elif acp_image_needs_upgraded; then
                if config_acp_image_is_custom || prompt_user_yes_no "Would you like to upgrade ACP?"; then
                    step_generate_torc_patch "$_EXISTING_TORC_NAME" "" "$(get_config_acp_image)" "true"
                else
                    loginfo "ACP will not be upgraded."
                fi
            fi
        else
            logdebug "Skipping ACP changes (COMPONENTS=${COMPONENTS})"
        fi
    fi
fi

# IMAGE REMAPS, LABELS, RESOURCE LIMITS yaml
step_add_labels_to_kustomization "${_PROCESSED_LABELS}" "${__GENERATED_KUSTOMIZATION_FILE}" "${__GENERATED_CRS_FILE}"
step_add_image_remaps_to_kustomization
exit_if_problems

# ------------ DEPLOYMENT ------------
step_apply_resources
step_apply_trident_operator_patches
step_apply_torc_patches
step_generate_and_apply_resource_limit_patches
step_monitor_deployment_progress
exit_if_problems

if ! is_dry_run; then
    logheader $__INFO "Cluster management complete!"
else
    debug_is_on && print_built_config
    logheader $__INFO "$(prefix_dryrun "See generated files")"
    loginfo "$(find "$__GENERATED_CRS_DIR" -type f)"
    _msg="You can run 'kustomize build $__GENERATED_OPERATORS_DIR > $__GENERATED_OPERATORS_DIR/resources.yaml'"
    _msg+=" to view the CRDs and operator resources that will be applied."
    logln $__INFO "$_msg"
    exit 0
fi

step_cleanup_tmp_files
<|MERGE_RESOLUTION|>--- conflicted
+++ resolved
@@ -187,15 +187,10 @@
     ASTRA_CLOUD_ID="${ASTRA_CLOUD_ID}"
     ASTRA_CLUSTER_ID="${ASTRA_CLUSTER_ID}"
     CONNECTOR_HOST_ALIAS_IP="${CONNECTOR_HOST_ALIAS_IP:-""}"
-<<<<<<< HEAD
-    CONNECTOR_HOST_ALIAS_IP="${CONNECTOR_HOST_ALIAS_IP%/}" # Remove trailing slash
-    CONNECTOR_SKIP_TLS_VALIDATION="${CONNECTOR_SKIP_TLS_VALIDATION:-"false"}"
+    CONNECTOR_HOST_ALIAS_IP="$(process_url "$CONNECTOR_HOST_ALIAS_IP")"
+    CONNECTOR_SKIP_TLS_VALIDATION="${CONNECTOR_SKIP_TLS_VALIDATION:-"${SKIP_TLS_VALIDATION:-"false"}"}"
     CONNECTOR_AUTOSUPPORT_ENROLLED="${CONNECTOR_AUTOSUPPORT_ENROLLED:-"false"}"
     CONNECTOR_AUTOSUPPORT_URL="${CONNECTOR_AUTOSUPPORT_URL:-$__PRODUCTION_AUTOSUPPORT_URL}"
-=======
-    CONNECTOR_HOST_ALIAS_IP="$(process_url "$CONNECTOR_HOST_ALIAS_IP")"
-    CONNECTOR_SKIP_TLS_VALIDATION="${CONNECTOR_SKIP_TLS_VALIDATION:-"${SKIP_TLS_VALIDATION:-"false"}"}"
->>>>>>> 099ef9f2
 }
 
 set_log_level() {
@@ -1501,12 +1496,9 @@
     # Fully optional env vars
     add_to_config_builder "SKIP_TLS_VALIDATION"
     add_to_config_builder "CONNECTOR_SKIP_TLS_VALIDATION"
-<<<<<<< HEAD
+    add_to_config_builder "CONNECTOR_HOST_ALIAS_IP"
     add_to_config_builder "CONNECTOR_AUTOSUPPORT_ENROLLED"
     add_to_config_builder "CONNECTOR_AUTOSUPPORT_URL"
-=======
-    add_to_config_builder "CONNECTOR_HOST_ALIAS_IP"
->>>>>>> 099ef9f2
 
     if [ -n "${LABELS}" ]; then
         _PROCESSED_LABELS="$(process_labels_to_yaml "${LABELS}" "    ")"
