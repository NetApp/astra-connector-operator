#!/bin/bash

# -- Resources
# Deploy Trident Operator: https://docs.netapp.com/us-en/trident/trident-get-started/kubernetes-deploy-operator.html
# Upgrade Trident: https://docs.netapp.com/us-en/trident/trident-managing-k8s/upgrade-trident.html

#----------------------------------------------------------------------
#-- Private vars/constants
#----------------------------------------------------------------------

# ------------ STATEFUL VARIABLES ------------
_PROBLEMS=() # Any failed checks will be added to this array and the program will exit at specific checkpoints if not empty
_CONFIG_BUILDER=() # Contains the fully resolved config to be output at the end during a dry run
_KUBERNETES_VERSION=""

# _TRIDENT_COLLECTION_STEP_CALLED is used as a guardrail to prevent certain functions from being called before
# existing Trident information (if any) has been collected.
_TRIDENT_COLLECTION_STEP_CALLED="false"
_EXISTING_TORC_NAME="" # TORC is short for TridentOrchestrator (works with kubectl too)
_EXISTING_TRIDENT_NAMESPACE=""
_EXISTING_TRIDENT_IMAGE=""
_EXISTING_TRIDENT_VERSION=""
_EXISTING_TRIDENT_ACP_ENABLED=""
_EXISTING_TRIDENT_ACP_IMAGE=""
_EXISTING_TRIDENT_OPERATOR_IMAGE=""

# _PATCHES_ variables contain the k8s patches that will be applied after we've applied all CRs and kustomize resources.
# Entries should omit the 'kubectl patch' from the command, e.g. `deploy/astraconnect -n astra --type=json -p '[...]'`
_PATCHES_TORC=() # Patches for the TridentOrchestrator
_PATCHES_TRIDENT_OPERATOR=() # Patches for the Trident Operator

# _PROCESSED_LABELS will contain an already indented, YAML-compliant "map" (in string form) of the given LABELS.
# Example: "    label1: value1\n    label2: value2\n    label3: value3"
_PROCESSED_LABELS=""

# _PROCESSED_RESOURCE_LIMITS will contain the JSON form of the resource limits, e.g. `{"cpu": "3", "memory": "6Gi"}`
_PROCESSED_RESOURCE_LIMITS=""

# ------------ CONSTANTS ------------
readonly __RELEASE_VERSION="24.02"
readonly __TRIDENT_VERSION="${__TRIDENT_VERSION_OVERRIDE:-"$__RELEASE_VERSION"}"

readonly -a __REQUIRED_TOOLS=("jq" "kubectl" "curl" "grep" "sort" "uniq" "find" "base64" "wc" "awk")

readonly __GIT_REF_CONNECTOR_OPERATOR="main" # Determines the ACOP branch from which the kustomize resources will be pulled
readonly __GIT_REF_TRIDENT="ASTRACTL-32138-temporary-stand-in" # Determines the Trident branch from which the kustomize resources will be pulled

# Kustomize is 1.14+ only
readonly __KUBECTL_MIN_VERSION="1.14"

# Based on Trident requirements https://docs.netapp.com/us-en/trident/trident-get-started/requirements.html#supported-frontends-orchestrators
readonly __KUBERNETES_MIN_VERSION="1.23"
readonly __KUBERNETES_MAX_VERSION="1.29"

readonly __COMPONENTS_ALL_ASTRA_CONTROL="ALL_ASTRA_CONTROL"
readonly __COMPONENTS_TRIDENT_AND_ACP="TRIDENT_AND_ACP"
readonly __COMPONENTS_TRIDENT_ONLY="TRIDENT_ONLY"
readonly __COMPONENTS_ACP_ONLY="ACP_ONLY"
readonly __COMPONENTS_VALID_VALUES=("$__COMPONENTS_ALL_ASTRA_CONTROL" "$__COMPONENTS_TRIDENT_AND_ACP" \
    "$__COMPONENTS_TRIDENT_ONLY" "$__COMPONENTS_ACP_ONLY")

readonly __DEFAULT_DOCKER_HUB_IMAGE_REGISTRY="docker.io"
readonly __DEFAULT_DOCKER_HUB_IMAGE_BASE_REPO="netapp"
readonly __DEFAULT_ASTRA_IMAGE_REGISTRY="cr.astra.netapp.io"
readonly __DEFAULT_IMAGE_TAG="$__RELEASE_VERSION"

readonly __DEFAULT_TRIDENT_OPERATOR_IMAGE_NAME="trident-operator"
readonly __DEFAULT_TRIDENT_AUTOSUPPORT_IMAGE_NAME="trident-autosupport"
readonly __DEFAULT_TRIDENT_IMAGE_NAME="trident"
readonly __DEFAULT_CONNECTOR_OPERATOR_IMAGE_NAME="astra-connector-operator"
readonly __DEFAULT_CONNECTOR_IMAGE_NAME="astra-connector"
readonly __DEFAULT_NEPTUNE_IMAGE_NAME="controller"
readonly __DEFAULT_TRIDENT_ACP_IMAGE_NAME="trident-acp"

readonly __DEFAULT_CONNECTOR_NAMESPACE="astra-connector"
readonly __DEFAULT_TRIDENT_NAMESPACE="trident"

readonly __PRODUCTION_AUTOSUPPORT_URL="https://support.netapp.com/put/AsupPut"

readonly __GENERATED_CRS_DIR="./astra-generated"
readonly __GENERATED_CRS_FILE="$__GENERATED_CRS_DIR/crs.yaml"
readonly __GENERATED_OPERATORS_DIR="$__GENERATED_CRS_DIR/operators"
readonly __GENERATED_KUSTOMIZATION_FILE="$__GENERATED_OPERATORS_DIR/kustomization.yaml"
readonly __GENERATED_PATCHES_TORC_FILE="$__GENERATED_CRS_DIR/post-deploy-patches_torc"
readonly __GENERATED_PATCHES_TRIDENT_OPERATOR_FILE="$__GENERATED_OPERATORS_DIR/post-deploy-patches_trident-operator"
readonly __GENERATED_PATCHES_RESOURCE_LIMITS="$__GENERATED_CRS_DIR/post-deploy-patches_resource_limits"

readonly __RESOURCE_LIMITS_SMALL="small"
readonly __RESOURCE_LIMITS_MEDIUM="medium"
readonly __RESOURCE_LIMITS_LARGE="large"
readonly __RESOURCE_LIMITS_CUSTOM="custom"
readonly __RESOURCE_LIMITS_SKIP="skip"
readonly __RESOURCE_LIMITS_VALID_PRESETS=("$__RESOURCE_LIMITS_SMALL" "$__RESOURCE_LIMITS_MEDIUM" \
    "$__RESOURCE_LIMITS_LARGE" "$__RESOURCE_LIMITS_CUSTOM" "$__RESOURCE_LIMITS_SKIP")

readonly __DEBUG=10
readonly __INFO=20
readonly __WARN=30
readonly __ERROR=40
readonly __FATAL=50

# __ERR_FILE should be used when wanting to capture stdout and stderr output of a command separately.
# You can then use `get_captured_err` to get the captured error. Example:
#     captured_stdout="$(curl -sS https://bad-url.com 2> "$_ERR_FILE")"
#     captured_stderr="$(get_captured_err)"
readonly __ERR_FILE="tmp_last_captured_error.txt"
readonly __NEWLINE=$'\n' # This is for readability

#----------------------------------------------------------------------
#-- Script config
#----------------------------------------------------------------------
get_configs() {
    # ------------ SCRIPT BEHAVIOR ------------
    CONFIG_FILE="${CONFIG_FILE:-}" # Overrides environment variables specified via command line
    DRY_RUN="${DRY_RUN:-"true"}" # Skips applying generated resources
    SKIP_IMAGE_CHECK="${SKIP_IMAGE_CHECK:-"false"}" # Skips checking whether images exist or not
    SKIP_ASTRA_CHECK="${SKIP_ASTRA_CHECK:-"false"}" # Skips AC URL, cloud ID, and cluster ID check
    # DISABLE_PROMPTS skips prompting the user when something notable is about to happen (such as a Trident Upgrade).
    # As a guardrail, setting DISABLE_PROMPTS=true will require the DO_NOT_MODIFY_EXISTING_TRIDENT env var to also be set.
    DISABLE_PROMPTS="${DISABLE_PROMPTS:-"false"}"
    DO_NOT_MODIFY_EXISTING_TRIDENT="${DO_NOT_MODIFY_EXISTING_TRIDENT}" # Required if DISABLED_PROMPTS=true

    # ------------ GENERAL ------------
    KUBECONFIG="${KUBECONFIG}"
    COMPONENTS="${COMPONENTS:-$__COMPONENTS_ALL_ASTRA_CONTROL}" # Determines what we'll install/upgrade
    IMAGE_PULL_SECRET="${IMAGE_PULL_SECRET:-}" # TODO ASTRACTL-32772: skip prompt if IMAGE_REGISTRY is default
    NAMESPACE="${NAMESPACE:-}" # Overrides EVERY resource's namespace (for fresh installs only, not upgrades)
    LABELS="${LABELS:-}"
    # RESOURCE_LIMITS_PRESET will only be used if both RESOURCE_LIMITS_CUSTOM_CPU and RESOURCE_LIMITS_CUSTOM_MEMORY are empty.
    RESOURCE_LIMITS_PRESET="${RESOURCE_LIMITS_PRESET:-}"
    RESOURCE_LIMITS_CUSTOM_CPU="${RESOURCE_LIMITS_CUSTOM_CPU:-}" # Plain number
    RESOURCE_LIMITS_CUSTOM_MEMORY="${RESOURCE_LIMITS_CUSTOM_MEMORY:-}" # Plain number, assumed to be in 'Gi'
    # SKIP_TLS_VALIDATION will skip TLS validation for all requests made during the script.
    SKIP_TLS_VALIDATION="${SKIP_TLS_VALIDATION:-"false"}"

    # ------------ IMAGE REGISTRY ------------
    # The REGISTRY environment variables follow a hierarchy; each layer overwrites the previous, if specified.
    # Note: the registry should not include a repository path. For example, if an image is hosted at
    # `cr.astra.netapp.io/common/image/path/astra-connector`, then the registry should be set to
    # `cr.astra.netapp.io` and NOT `cr.astra.netapp.io/common/image/path`.
    IMAGE_REGISTRY="${IMAGE_REGISTRY}"
        DOCKER_HUB_IMAGE_REGISTRY="${DOCKER_HUB_IMAGE_REGISTRY:-${IMAGE_REGISTRY:-$__DEFAULT_DOCKER_HUB_IMAGE_REGISTRY}}"
            TRIDENT_OPERATOR_IMAGE_REGISTRY="${TRIDENT_OPERATOR_IMAGE_REGISTRY:-$DOCKER_HUB_IMAGE_REGISTRY}"
            TRIDENT_AUTOSUPPORT_IMAGE_REGISTRY="${TRIDENT_AUTOSUPPORT_IMAGE_REGISTRY:-$DOCKER_HUB_IMAGE_REGISTRY}"
            TRIDENT_IMAGE_REGISTRY="${TRIDENT_IMAGE_REGISTRY:-$DOCKER_HUB_IMAGE_REGISTRY}"
            CONNECTOR_OPERATOR_IMAGE_REGISTRY="${CONNECTOR_OPERATOR_IMAGE_REGISTRY:-$DOCKER_HUB_IMAGE_REGISTRY}"
        ASTRA_IMAGE_REGISTRY="${ASTRA_IMAGE_REGISTRY:-${IMAGE_REGISTRY:-$__DEFAULT_ASTRA_IMAGE_REGISTRY}}"
            CONNECTOR_IMAGE_REGISTRY="${CONNECTOR_IMAGE_REGISTRY:-$ASTRA_IMAGE_REGISTRY}"
            NEPTUNE_IMAGE_REGISTRY="${NEPTUNE_IMAGE_REGISTRY:-$ASTRA_IMAGE_REGISTRY}"
            TRIDENT_ACP_IMAGE_REGISTRY="${TRIDENT_ACP_IMAGE_REGISTRY:-$ASTRA_IMAGE_REGISTRY}"

    # ------------ IMAGE REPO ------------
    # The REPO environment variables follow a hierarchy; each layer overwrites the previous, if specified.
    # Example: if all images are hosted under `cr.astra.netapp.io/common/image/repo` (with one such
    # image perhaps being `cr.astra.netapp.io/common/image/repo/astra-connector:latest`) then
    # IMAGE_BASE_REPO should be set to `common/image/repo`. To be more specific, this should be the URL
    # that can be used to access the `/v2/` endpoint. Taking the previous example, the /v2/ route would be
    # at `cr.astra.netapp.io/v2/`.
    IMAGE_BASE_REPO=${IMAGE_BASE_REPO:-""}
        DOCKER_HUB_BASE_REPO="${DOCKER_HUB_BASE_REPO:-${IMAGE_BASE_REPO:-$__DEFAULT_DOCKER_HUB_IMAGE_BASE_REPO}}"
            TRIDENT_OPERATOR_IMAGE_REPO="${TRIDENT_OPERATOR_IMAGE_REPO:-"$(join_rpath "$DOCKER_HUB_BASE_REPO" "$__DEFAULT_TRIDENT_OPERATOR_IMAGE_NAME")"}"
            TRIDENT_AUTOSUPPORT_IMAGE_REPO="${TRIDENT_AUTOSUPPORT_IMAGE_REPO:-"$(join_rpath "$DOCKER_HUB_BASE_REPO" "$__DEFAULT_TRIDENT_AUTOSUPPORT_IMAGE_NAME")"}"
            TRIDENT_IMAGE_REPO="${TRIDENT_IMAGE_REPO:-"$(join_rpath "$DOCKER_HUB_BASE_REPO" "$__DEFAULT_TRIDENT_IMAGE_NAME")"}"
            CONNECTOR_OPERATOR_IMAGE_REPO="${CONNECTOR_OPERATOR_IMAGE_REPO:-"$(join_rpath "$DOCKER_HUB_BASE_REPO" "$__DEFAULT_CONNECTOR_OPERATOR_IMAGE_NAME")"}"
        ASTRA_BASE_REPO="${ASTRA_BASE_REPO:-$IMAGE_BASE_REPO}"
            # As it stands, ACOP only allows modifying the connector and neptune base repo and tag, not the image name.
            [ -n "$CONNECTOR_IMAGE_REPO" ] && logwarn "CONNECTOR_IMAGE_REPO env var is set but not supported"
            [ -n "$NEPTUNE_IMAGE_REPO" ] && logwarn "NEPTUNE_IMAGE_REPO env var is set but not supported"
            CONNECTOR_IMAGE_REPO="$(join_rpath "$ASTRA_BASE_REPO" "$__DEFAULT_CONNECTOR_IMAGE_NAME")"
            NEPTUNE_IMAGE_REPO="$(join_rpath "$ASTRA_BASE_REPO" "$__DEFAULT_NEPTUNE_IMAGE_NAME")"
            TRIDENT_ACP_IMAGE_REPO="${TRIDENT_ACP_IMAGE_REPO:-"$(join_rpath "$ASTRA_BASE_REPO" "$__DEFAULT_TRIDENT_ACP_IMAGE_NAME")"}"

    # ------------ IMAGE TAG ------------
    TRIDENT_IMAGE_TAG="${TRIDENT_IMAGE_TAG:-$__TRIDENT_VERSION}"
        TRIDENT_OPERATOR_IMAGE_TAG="${TRIDENT_OPERATOR_IMAGE_TAG:-$TRIDENT_IMAGE_TAG}"
        TRIDENT_AUTOSUPPORT_IMAGE_TAG="${TRIDENT_AUTOSUPPORT_IMAGE_TAG:-$TRIDENT_IMAGE_TAG}"
        TRIDENT_IMAGE_TAG="${TRIDENT_IMAGE_TAG:-$TRIDENT_IMAGE_TAG}"
        TRIDENT_ACP_IMAGE_TAG="${TRIDENT_ACP_IMAGE_TAG:-$TRIDENT_IMAGE_TAG}"
    CONNECTOR_OPERATOR_IMAGE_TAG="${CONNECTOR_OPERATOR_IMAGE_TAG:-"202405211614-main"}"
    CONNECTOR_IMAGE_TAG="${CONNECTOR_IMAGE_TAG:-"0c72380"}"
    NEPTUNE_IMAGE_TAG="${NEPTUNE_IMAGE_TAG:-"18998b7"}"

    # ------------ ASTRA CONNECTOR ------------
    ASTRA_CONTROL_URL="${ASTRA_CONTROL_URL:-"astra.netapp.io"}"
    ASTRA_CONTROL_URL="$(process_url "$ASTRA_CONTROL_URL" "https://")"
    ASTRA_API_TOKEN="${ASTRA_API_TOKEN}"
    ASTRA_ACCOUNT_ID="${ASTRA_ACCOUNT_ID}"
    ASTRA_CLOUD_ID="${ASTRA_CLOUD_ID}"
    ASTRA_CLUSTER_ID="${ASTRA_CLUSTER_ID}"
    CONNECTOR_HOST_ALIAS_IP="${CONNECTOR_HOST_ALIAS_IP:-""}"
    CONNECTOR_HOST_ALIAS_IP="$(process_url "$CONNECTOR_HOST_ALIAS_IP")"
    CONNECTOR_SKIP_TLS_VALIDATION="${CONNECTOR_SKIP_TLS_VALIDATION:-"${SKIP_TLS_VALIDATION:-"false"}"}"
    CONNECTOR_AUTOSUPPORT_ENROLLED="${CONNECTOR_AUTOSUPPORT_ENROLLED:-"false"}"
    CONNECTOR_AUTOSUPPORT_URL="${CONNECTOR_AUTOSUPPORT_URL:-$__PRODUCTION_AUTOSUPPORT_URL}"
}

set_log_level() {
    LOG_LEVEL="${LOG_LEVEL:-"$__INFO"}"
    [ "$LOG_LEVEL" == "debug" ] && LOG_LEVEL="$__DEBUG"
    [ "$LOG_LEVEL" == "info" ] && LOG_LEVEL="$__INFO"
    [ "$LOG_LEVEL" == "warn" ] && LOG_LEVEL="$__WARN"
    [ "$LOG_LEVEL" == "error" ] && LOG_LEVEL="$__ERROR"
    [ "$LOG_LEVEL" == "fatal" ] && LOG_LEVEL="$__FATAL"
}

load_config_from_file_if_given() {
    local config_file=$1
    local api_token=$ASTRA_API_TOKEN
    local token_warning="We detected that your ASTRA_API_TOKEN was provided through the CONFIG_FILE,"
    token_warning+=" which may pose a security risk! Make sure to store the configuration file in a secure location,"
    token_warning+=" or consider moving the API token out of the file and providing it through the command line only when needed."
    if [ -z "$config_file" ]; then return 0; fi
    if [ ! -f "$config_file" ]; then
        add_problem "CONFIG_FILE '$config_file' does not exist" "Given CONFIG_FILE '$config_file' does not exist"
        return 1
    fi

    # shellcheck disable=SC1090
    source "$config_file"

    # check if api token was populated after sourcing config file
    if [ "$api_token" != "$ASTRA_API_TOKEN" ]; then
        logwarn "$token_warning"
    fi

    set_log_level
    logheader $__DEBUG "Loaded configuration from file: $config_file"
}

add_to_config_builder() {
    local -r var_name=$1
    if [ -z "$var_name" ]; then fatal "no var_name was given"; fi

    logdebug "$var_name='${!var_name}'"
    _CONFIG_BUILDER+=("$var_name='${!var_name}'")
}

print_built_config() {
    if [ "${#_CONFIG_BUILDER[@]}" -eq 0 ]; then return 0; fi
    echo
    echo "----------------- GENERATED CONFIG -----------------"
    printf "%s\n" "${_CONFIG_BUILDER[@]}"
    echo "----------------------------------------------------"
}

components_include_connector() {
    [ "$COMPONENTS" == "$__COMPONENTS_ALL_ASTRA_CONTROL" ] && return 0
    return 1
}

components_include_neptune() {
    components_include_connector
}

components_include_trident() {
    if str_contains_at_least_one "$COMPONENTS" \
            "$__COMPONENTS_ALL_ASTRA_CONTROL" "$__COMPONENTS_TRIDENT_AND_ACP" "$__COMPONENTS_TRIDENT_ONLY"; then
        return 0
    fi
    return 1
}

components_include_acp() {
    if str_contains_at_least_one "$COMPONENTS" \
            "$__COMPONENTS_ALL_ASTRA_CONTROL" "$__COMPONENTS_TRIDENT_AND_ACP" "$__COMPONENTS_ACP_ONLY"; then
        return 0
    fi
    return 1
}

get_trident_namespace() {
    echo "${_EXISTING_TRIDENT_NAMESPACE:-"${NAMESPACE:-"${__DEFAULT_TRIDENT_NAMESPACE}"}"}"
}

get_connector_operator_namespace() {
    echo "${NAMESPACE:-"${__DEFAULT_CONNECTOR_OPERATOR_NAMESPACE}"}"
}

get_connector_namespace() {
    echo "${NAMESPACE:-"${__DEFAULT_CONNECTOR_NAMESPACE}"}"
}

existing_trident_can_be_modified() {
    [ "$DO_NOT_MODIFY_EXISTING_TRIDENT" == "true" ] && return 1
    return 0
}

existing_trident_needs_modifications() {
    if [ "$_TRIDENT_COLLECTION_STEP_CALLED" != "true" ]; then
        fatal "this function should not be called until existing Trident information has been collected"
    fi
    trident_is_missing && return 1

    components_include_trident && trident_image_needs_upgraded && return 0
    components_include_trident && trident_operator_image_needs_upgraded && return 0
    components_include_acp && acp_image_needs_upgraded && return 0
    components_include_acp && ! acp_is_enabled && return 0

    return 1
}

trident_is_missing() {
    if [ "$_TRIDENT_COLLECTION_STEP_CALLED" != "true" ]; then
        fatal "this function should not be called until existing Trident information has been collected"
    fi
    [ -z "$_EXISTING_TRIDENT_NAMESPACE" ] && return 0
    return 1
}


trident_will_be_installed_or_modified() {
    if [ "$_TRIDENT_COLLECTION_STEP_CALLED" != "true" ]; then
        fatal "this function should not be called until existing Trident information has been collected"
    fi
    if trident_is_missing; then return 0; fi
    if existing_trident_needs_modifications && existing_trident_can_be_modified; then return 0; fi
    return 1
}

get_config_trident_image() {
    as_full_image "$TRIDENT_IMAGE_REGISTRY" "$TRIDENT_IMAGE_REPO" "$TRIDENT_IMAGE_TAG"
}

get_config_trident_operator_image() {
    as_full_image "$TRIDENT_OPERATOR_IMAGE_REGISTRY" "$TRIDENT_OPERATOR_IMAGE_REPO" "$TRIDENT_OPERATOR_IMAGE_TAG"
}

get_config_trident_autosupport_image() {
    as_full_image "$TRIDENT_AUTOSUPPORT_IMAGE_REGISTRY" "$TRIDENT_AUTOSUPPORT_IMAGE_REPO" "$TRIDENT_AUTOSUPPORT_IMAGE_TAG"
}

get_config_acp_image() {
    as_full_image "$TRIDENT_ACP_IMAGE_REGISTRY" "$TRIDENT_ACP_IMAGE_REPO" "$TRIDENT_ACP_IMAGE_TAG"
}


trident_image_needs_upgraded() {
    local -r configured_image="$(get_config_trident_image)"

    logdebug "Checking if Trident image needs upgraded: $_EXISTING_TRIDENT_IMAGE vs $configured_image"
    if [ "$_EXISTING_TRIDENT_IMAGE" != "$configured_image" ]; then
        return 0
    fi

    return 1
}

trident_operator_image_needs_upgraded() {
    local -r configured_image="$(get_config_trident_operator_image)"

    logdebug "Checking if Trident image needs upgraded: $_EXISTING_TRIDENT_OPERATOR_IMAGE vs $configured_image"
    if [ "$_EXISTING_TRIDENT_OPERATOR_IMAGE" != "$configured_image" ]; then
        return 0
    fi

    return 1
}

acp_image_needs_upgraded() {
    local -r configured_image="$(get_config_acp_image)"

    logdebug "Checking if ACP image needs upgraded: $_EXISTING_TRIDENT_ACP_IMAGE vs $configured_image"
    if [ "$_EXISTING_TRIDENT_ACP_IMAGE" != "$configured_image" ]; then
        return 0
    fi
    return 1
}

acp_is_enabled() {
    logdebug "Checking if ACP is enabled: '$_EXISTING_TRIDENT_ACP_ENABLED'"
    [ "$_EXISTING_TRIDENT_ACP_ENABLED" == "true" ] && return 0
    return 1
}

config_image_is_custom() {
    local -r component_name="$1"
    local -r default_registry="$2"
    local -r default_base_repo="$3"

    [ -z "$component_name" ] && fatal "no component_name given"

    local -r registry_var="${component_name}_IMAGE_REGISTRY"
    local -r repo_var="${component_name}_IMAGE_REPO"
    local -r tag_var="${component_name}_IMAGE_TAG"
    local -r current_image="$(as_full_image "${!registry_var}" "${!repo_var}" "${!tag_var}")"

    local -r default_image_name_var="__DEFAULT_${component_name}_IMAGE_NAME"
    local -r default_repo="$(join_rpath "$default_base_repo" "${!default_image_name_var}")"
    local -r default_tag="$__DEFAULT_IMAGE_TAG"
    local -r default_image="$(as_full_image "$default_registry" "$default_repo" "$default_tag")"

    [ -z "${!registry_var}" ] && fatal "component '$component_name' invalid: variable '$registry_var' is empty"
    [ -z "${!repo_var}" ] && fatal "component '$component_name' invalid: variable '$repo_var' is empty"
    [ -z "${!tag_var}" ] && fatal "component '$component_name' invalid: variable '$tag_var' is empty"
    [ -z "${!default_image_name_var}" ] && fatal "component '$component_name' invalid: variable '$default_image_name_var' is empty"

    [ "$current_image" != "$default_image" ] && return 0
    return 1
}

config_trident_operator_image_is_custom() {
    if config_image_is_custom "TRIDENT_OPERATOR" "$__DEFAULT_DOCKER_HUB_IMAGE_REGISTRY" "$__DEFAULT_DOCKER_HUB_IMAGE_BASE_REPO"; then
        return 0
    fi
    return 1
}

config_trident_autosupport_image_is_custom() {
    if config_image_is_custom "TRIDENT_AUTOSUPPORT" "$__DEFAULT_DOCKER_HUB_IMAGE_REGISTRY" "$__DEFAULT_DOCKER_HUB_IMAGE_BASE_REPO"; then
        return 0
    fi
    return 1
}

config_trident_image_is_custom() {
    if config_image_is_custom "TRIDENT" "$__DEFAULT_DOCKER_HUB_IMAGE_REGISTRY" "$__DEFAULT_DOCKER_HUB_IMAGE_BASE_REPO"; then
        return 0
    fi
    return 1
}

config_connector_operator_image_is_custom() {
    if config_image_is_custom "CONNECTOR_OPERATOR" "$__DEFAULT_DOCKER_HUB_IMAGE_REGISTRY" "$__DEFAULT_DOCKER_HUB_IMAGE_BASE_REPO"; then
        return 0
    fi
    return 1
}

config_connector_image_is_custom() {
    if config_image_is_custom "CONNECTOR" "$__DEFAULT_ASTRA_IMAGE_REGISTRY" "$__DEFAULT_ASTRA_IMAGE_BASE_REPO"; then
        return 0
    fi
    return 1
}

config_neptune_image_is_custom() {
    if config_image_is_custom "NEPTUNE" "$__DEFAULT_ASTRA_IMAGE_REGISTRY" "$__DEFAULT_ASTRA_IMAGE_BASE_REPO"; then
        return 0
    fi
    return 1
}

config_acp_image_is_custom() {
    if config_image_is_custom "TRIDENT_ACP" "$__DEFAULT_ASTRA_IMAGE_REGISTRY" "$__DEFAULT_ASTRA_IMAGE_BASE_REPO"; then
        return 0
    fi
    return 1
}

prompts_disabled() {
    [ "${DISABLE_PROMPTS}" == "true" ] && return 0
    return 1
}

is_dry_run() {
    [ "${DRY_RUN}" == "true" ] && return 0
    return 1
}

get_preset_recommendation() {
    local -r node_count="$1"
    local -r namespace_count="$2"

    [ "$node_count" -lt 1 ] && fatal "invalid node_count '$node_count' given: must be a number greater than 0"
    [ "$namespace_count" -lt 1 ] && fatal "invalid namespace_count '$namespace_count' given: must be a number greater than 0"

    # TODO: these are placeholder recommendations
    if [ "$node_count" -gt 5 ] || [ "$namespace_count" -lt 25 ]; then
        echo "${__RESOURCE_LIMITS_SMALL}"
    elif [ "$node_count" -gt 15 ] || [ "$namespace_count" -lt 75 ]; then
        echo "${__RESOURCE_LIMITS_MEDIUM}"
    else
        echo "${__RESOURCE_LIMITS_LARGE}"
    fi
}

get_limits_for_preset() {
    local -r preset="$1"
    [ -z "$preset" ] && fatal "no preset given"

    # TODO: these are placeholders too
    if [ "$preset" == "$__RESOURCE_LIMITS_SMALL" ]; then
        echo '{"cpu": "1", "memory": "2Gi"}'
    elif [ "$preset" == "$__RESOURCE_LIMITS_MEDIUM" ]; then
        echo '{"cpu": "3", "memory": "6Gi"}'
    elif [ "$preset" == "$__RESOURCE_LIMITS_LARGE" ]; then
        echo '{"cpu": "6", "memory": "12Gi"}'
    elif [ "$preset" == "$__RESOURCE_LIMITS_CUSTOM" ]; then
        local -r custom_cpu="${RESOURCE_LIMITS_CUSTOM_CPU:-"(manual)"}"
        local custom_mem="${RESOURCE_LIMITS_CUSTOM_MEMORY:-"(manual)"}"
        [ -n "$RESOURCE_LIMITS_CUSTOM_MEMORY" ] && custom_mem+="Gi"
        echo '{"cpu": "'"$custom_cpu"'", "memory": "'"$custom_mem"'"}'
    elif [ "$preset" == "$__RESOURCE_LIMITS_SKIP" ]; then
        echo ""
    elif str_matches_at_least_one "$preset" "${__RESOURCE_LIMITS_VALID_PRESETS[@]}"; then
        fatal "preset '$preset' is apparently valid but this function hasn't been updated to take it into account"
    fi

    [ -z "$preset" ] && fatal "invalid preset '$preset' given"
}

get_limits_for_preset_fancy() {
    get_limits_for_preset "$1" | jq -r '"cpu: \(.cpu), memory: \(.memory)"'
}

get_limits_list_fancy() {
    local msg=""
    for preset in "${__RESOURCE_LIMITS_VALID_PRESETS[@]}" ; do
        msg+="$preset -- $(get_limits_for_preset_fancy "$preset")${__NEWLINE}"
    done
    echo "${msg%${__NEWLINE}}"
}

#----------------------------------------------------------------------
#-- Util functions
#----------------------------------------------------------------------
get_captured_err() {
    if [ -f "$__ERR_FILE" ]; then
        cat "$__ERR_FILE"
        rm -f "$__ERR_FILE" &> /dev/null
    else
        echo ""
    fi
}

debug_is_on() {
    [ "$LOG_LEVEL" == "$__DEBUG" ] && return 0
    [ "$LOG_LEVEL" -lt "$__DEBUG" ] &> /dev/null && return 0
    return 1
}

log_at_level() {
    if [ -z "$LOG_LEVEL" ]; then LOG_LEVEL=$__INFO; fi

    local -r given_level="${1:-$__DEBUG}"
    local msg="$2"

    if [ "$LOG_LEVEL" -eq "$__DEBUG" ]; then
        [ "$given_level" == $__DEBUG ] && msg="|DEBUG|  $msg"
        [ "$given_level" == $__INFO ] && msg="|INFO |  $msg"
        [ "$given_level" == $__WARN ] && msg="|WARN |  $msg"
        [ "$given_level" == $__ERROR ] && msg="|ERROR|  $msg"
    fi
    if [ "$given_level" -ge "$LOG_LEVEL" ]; then
        echo "$msg"
    fi
}

logln() {
    log_at_level "$1" ""
    log_at_level "$1" "$2"
}

logheader() {
    logln "$1" "--- $2"
}

# prefix_dryrun will add a prefix to the given string when DRY_RUN=true.
prefix_dryrun() {
    if is_dry_run; then
        echo "(DRY_RUN=true) $1"
    else
        echo "$1"
    fi
}

logdebug() {
    log_at_level $__DEBUG "$1"
}

loginfo() {
    log_at_level $__INFO "$1"
}

logwarn() {
    log_at_level $__WARN "$1"
}

logerror() {
    log_at_level $__ERROR "$1"
}

# fatal will log the given error (followed by a stack trace) and then exit with code 1.
# Use it only for script execution errors -- for business logic errors, use `add_problem`.
fatal() {
    local -r msg="${1:-"unspecified failure"}"
    local full="FATAL: ${msg}";
    local -r previous_fn="${FUNCNAME[1]}"
    if [ -n "$previous_fn" ]; then full="FATAL: $previous_fn: ${msg}"; fi

    logln $__FATAL "$full"
    # Iterate through call stack in reverse order,
    # excluding "main" (the last entry, which has a line number of 0)
    for ((i=${#FUNCNAME[@]}-2; i>=0; i--)); do
        log_at_level $__FATAL "-> line ${BASH_LINENO[$i]}: ${FUNCNAME[$i]}"
    done

    step_cleanup_tmp_files
    exit 1
}

insert_into_file_after_pattern() {
    local -r filepath="$1"
    local -r pattern="$2"
    local -r insert_content="$3"
    [ ! -f "$filepath" ] && fatal "file '$filepath' does not exist"
    [ -z "$pattern" ] && fatal "no pattern given"
    [ -z "$insert_content" ] && fatal "no content to insert given"

    local -r total_lines="$(wc -l "$filepath" | awk '{print $1}')"
    local new_content=""
    local lineno=1
    local found_pattern="false"
    while IFS= read -r line
    do
        new_content+="$line"
        if echo "$line" | grep -q -- "$pattern"; then
            new_content+="${__NEWLINE}$insert_content"
            found_pattern="true"
        fi

        # Add a newline character unless it's the last line
        if [ "$lineno" -lt "$total_lines" ]; then
            new_content+=${__NEWLINE}
        fi
        lineno=$((lineno + 1))
    done < "$filepath"

    [ "$found_pattern" != "true" ] && fatal "did not find pattern '$pattern' in file"
    echo "$new_content" > "$filepath"
}

append_lines_to_file() {
    local -r file="$1"
    local -ar lines=("${@:2}")

    [ -z "$file" ] && fatal "no file given"
    [ "${#lines[@]}" -eq 0 ] && fatal "no lines given"

    for line in "${lines[@]}"; do
        echo "$line"
    done >> "$file"
}

prompt_user() {
    local -r var_name="$1"
    local -r prompt_msg="$2"
    if [ -z "$var_name" ]; then fatal "no variable name was given"; fi
    if [ -z "$prompt_msg" ]; then fatal "no prompt message was given"; fi
    if [ "$DISABLE_PROMPTS" == "true" ]; then return 0; fi

    while true; do
        read -p "${prompt_msg% } " -r "${var_name?}"
        if [ -n "${!var_name}" ]; then
            break
        else
            logerror "Error: Input cannot be empty."
        fi
    done
}

prompt_user_yes_no() {
    local prompt=$1
    local result
    if [ -z "$prompt" ]; then fatal "no prompt message was given"; fi
    if [ "$DISABLE_PROMPTS" == "true" ]; then return 0; fi

    echo
    while true; do
        read -p "$prompt (yes/no): " result
        case $result in
            [Yy]* ) return 0;;
            [Nn]* ) return 1;;
            * ) logerror "Please answer yes or no.";;
        esac
    done
}

# prompt_user_select_one will prompt the user to select one item from a list, putting the chosen
# value in the variable of the given name. The only time this function returns an error code (1) is when
# prompts are disabled and the variable has an invalid value (empty is also considered invalid unless provided
# as an option).
prompt_user_select_one() {
    local -r variable_name="$1"
    local -ra valid_values=("${@:2}")
    [ -z "$variable_name" ] && fatal "no variable name given"
    [ "${#valid_values[@]}" -lt 1 ] && fatal "no valid values given"

    if [ -z "${!variable_name}" ]; then
        prompt_user "${variable_name}" "Please select one of (${valid_values[*]}): "
    fi

    while true; do
        if str_matches_at_least_one "${!variable_name}" "${valid_values[@]}"; then
            return 0
        elif prompts_disabled; then
            return 1
        fi
        prompt_user "${variable_name}" "$variable_name value '${!variable_name}' is invalid. Select one of (${valid_values[*]}): "
    done
}

# prompt_user_number_greater_than_zero will prompt the user for a number greater than zero, putting the
# value in the variable of the given name. The only time this function returns an error code (1) is when
# prompts are disabled and the variable has an invalid value (empty is also considered invalid).
prompt_user_number_greater_than_zero() {
    local -r variable_name="$1"
    local -r initial_prompt_msg="$2"
    [ -z "$variable_name" ] && fatal "no variable name given"

    if [ -z "${!variable_name}" ]; then
        prompt_user "${variable_name}" "${initial_prompt_msg% } "
    fi

    while true; do
        if [ "${!variable_name}" -gt 0 ] &> /dev/null; then
            return 0
        elif prompts_disabled; then
            return 1
        fi
        prompt_user "${variable_name}" "$variable_name value '${!variable_name}' is invalid. Please enter a number greater than 0: "
    done
}

with_trailing_slash() {
    local str="$1"
    [ -z "$str" ] && return 0

    local str="$1"
    str="${str#/}" # Remove starting slash if present
    str="${str%/}" # Remove trailing slash if present
    str="$str/"

    echo "$str"
}

join_rpath() {
    local args=("$@")
    [ "${#args[@]}" -eq 0 ] && echo "" && return 0

    local joined=""
    for (( i = 0; i < ${#args[@]}; i+=1 )); do
        args[i]="${args[i]#/}" # Remove starting slash if present
        args[i]="${args[i]%/}" # Remove trailing slash if present
        if [ "$i" -eq 0 ]; then joined="${args[i]}"
        else joined="$joined/${args[i]}"; fi
    done

    echo "$joined"
}

str_contains_at_least_one() {
    local -r str_to_check="$1"
    local -a keywords=("${@:2}")

    [ -z "$str_to_check" ] && fatal "no str_to_check provided"
    [ "${#keywords[@]}" -eq 0 ] && fatal "no keywords provided"

    for keyword in "${keywords[@]}" ; do
        if echo "$str_to_check" | grep -qi -- "$keyword"; then
            return 0
        fi
    done

    return 1
}

str_matches_at_least_one() {
    local -r str_to_check="$1"
    local -a keywords=("${@:2}")

    [ -z "$str_to_check" ] && fatal "no str_to_check provided"
    [ "${#keywords[@]}" -eq 0 ] && fatal "no keywords provided"

    for keyword in "${keywords[@]}" ; do
        if [ "$str_to_check" == "$keyword" ]; then
            return 0
        fi
    done

    return 1
}

# process_url removes trailing slashes from the given url and sets the protocol to the one given
process_url() {
    local url="$1"
    local -r protocol="${2:-""}"
    [ -z "$url" ] && return 0

    url="${url#http://}" # Remove 'http://'
    url="${url#https://}" # Remove 'https://'
    url="${url%/}" # Remove trailing slash
    url="${protocol}${url}"

    echo "$url"
}

get_base_repo() {
    local -r image_repo="$1"
    if [ -z "$image_repo" ]; then fatal "no image_repo given"; fi

    local -r base="$(dirname "$image_repo")"
    if [ "$base" == "." ]; then base="$image_repo"; fi

    echo "$base"
}

as_full_image() {
    local -r registry="$1"
    local -r image_repo="$2"
    local -r image_tag="$3"

    if [ -z "$image_repo" ]; then fatal "no image_repo given"; fi
    if [ -z "$image_tag" ]; then fatal "no image_tag given"; fi

    echo "$(join_rpath "$registry" "$image_repo"):$image_tag"
}

tool_is_installed() {
    local -r tool="$1"
    if [ -z "$tool" ]; then fatal "no tool name provided"; fi

    if
        command -v "$tool" &>/dev/null
        return 0
    then
        return 1
    fi
}

version_in_range() {
    local -r current=$1
    local -r min=$2
    local -r max=$3

    if [ -z "$current" ]; then fatal "no current version given"; fi
    if [ -z "$min" ]; then fatal "no min version given"; fi
    if [ -z "$max" ]; then fatal "no max version given"; fi
    if [ "${current%.0}" == "${max%.0}" ]; then return 0; fi

    local -r middle_version="$(printf "%s\n%s\n%s" "$current" "$min" "$max" | sort -V | head -n 2 | tail -n 1)"
    if [ "$middle_version" == "$current" ]; then
        return 0
    fi
    return 1
}

version_higher_or_equal() {
    local -r current=$1
    local -r min=$2

    if [ -z "$current" ]; then fatal "no current version given"; fi
    if [ -z "$min" ]; then fatal "no min version given"; fi
    [ "$current" == "$min" ] && return 0;

    local -r bottom_version=$(printf "%s\n%s" "$current" "$min" | sort -V | tail -n 1)
    if [ "$bottom_version" == "$current" ]; then
        return 0
    fi
    return 1
}

status_code_msg() {
    local -r status_code="$1"
    [ -z "$status_code" ] && fatal "no status code given"

    local status=""
    case "$status_code" in
      200) status="OK" ;;
      201) status="created" ;;
      204) status="no content" ;;
      400) status="bad request" ;;
      401) status="unauthorized" ;;
      403) status="forbidden" ;;
      404) status="not found" ;;
      500) status="internal server error" ;;
      503) status="service unavailable" ;;
      *) status="unknown" ;;
    esac
    echo "$status"
}

add_tls_validation_hint_to_err_if_needed() {
    local error_msg="$1"
    [ -z "$error_msg" ] && return 0

    local match_phrase="curl: (60) SSL certificate problem"
    if echo "$error_msg" | grep -qi "$match_phrase"; then
        error_msg="$match_phrase -- try setting SKIP_TLS_VALIDATION=true (WARNING: not for production use!)"
    fi

    echo "$error_msg"
}

add_problem() {
    local problem_simple=$1
    local problem_long=${2:-$problem_simple}

    if [ -z "$problem_simple" ]; then fatal "no error message given"; fi

    logdebug "$problem_simple"
    _PROBLEMS+=("$problem_long")
}

make_astra_control_request() {
    local sub_path="$1"
    if [ -z "$sub_path" ]; then fatal "no sub_path given (if the base route is needed, use '/')"; fi
    if [ "$sub_path" == "/" ]; then sub_path=""; fi
    if [ -z "$ASTRA_CONTROL_URL" ]; then fatal "no ASTRA_CONTROL_URL found"; fi
    if [ -z "$ASTRA_ACCOUNT_ID" ]; then fatal "no ASTRA_ACCOUNT_ID found"; fi
    if [ -z "$ASTRA_API_TOKEN" ]; then fatal "no ASTRA_API_TOKEN found"; fi

    # TODO ASTRACTL-32772: make it so including https:// and http:// is optional in ASTRA_CONTROL_URL
    local -r url="$ASTRA_CONTROL_URL/accounts/$ASTRA_ACCOUNT_ID$sub_path"
    local -r method="GET"
    local headers=("-H" 'Content-Type: application/json')
    headers+=("-H" 'Accept: application/json')
    headers+=("-H" "Authorization: Bearer $ASTRA_API_TOKEN")

    _return_body=""
    _return_status=""
    local skip_tls_validation_opt=""
    if [ "$SKIP_TLS_VALIDATION" == "true" ]; then
        skip_tls_validation_opt="-k"
    fi

    logdebug "$method --> '$url'"
    local -r result="$(curl -X "$method" -sS $skip_tls_validation_opt -w "\n%{http_code}" "$url" "${headers[@]}" 2> "$__ERR_FILE")"
    _return_error="$(add_tls_validation_hint_to_err_if_needed "$(get_captured_err)")"
    _return_body="$(echo "$result" | head -n 1)"
    _return_status="$(echo "$result" | tail -n 1)"
}

is_docker_hub() {
    local -r registry_url="$1"
    if [ -z "$registry_url" ]; then fatal "no registry_url given"; fi

    if echo "$registry" | grep -q "docker.io"; then
        return 0
    fi
    return 1
}

is_astra_registry() {
    local -r registry_url="$1"
    if [ -z "$registry_url" ]; then fatal "no registry_url given"; fi

    if echo "$registry" | grep -q "cr." && echo "$registry" | grep -q "astra"; then
        return 0
    fi
    return 1
}

get_registry_credentials_from_pull_secret() {
    local -r pull_secret="$1"
    local -r namespace="$2"
    if [ -z "$pull_secret" ]; then fatal "no pull_secret given"; fi
    if [ -z "$namespace" ]; then fatal "no namespace given"; fi

    # General steps for getting the username/pw from a pull secret since it involves a lot of jq operations
    # and the objects returned don't have the most obvious structure...
    #
    # 1. Get the kubectl secret as json:
    # {
    #     "apiVersion": "v1",
    #     "data": {".dockerconfigjson": "B64_ENCODED_VALUE"},
    #     ...
    # }
    #
    # 2. B64_ENCODED_VALUE, once decoded, should have the following format:
    # {
    #   "auths": {
    #     "https://my.registry.io": {
    #       "username": "B64_ENCODED_USERNAME",
    #       "password": "B64_ENCODED_PASSWORD",
    #       "auth": "B64_ENCODED_USERNAME_PASSWORD"
    #     },
    #     "https://my.other.registry.io": { ... }
    #   }
    # }
    #
    # 3. B64_ENCODED_USERNAME_PASSWORD, once decoded, is actually just the username and password together:
    # 'my_username:my_password'
    #
    # 4. List each key/value pair as "entries", using jq's `to_entries`:
    # [
    #   {
    #     "key": "https://my.registry.io",
    #     "value": {
    #       "username": "username",
    #       "password": "password",
    #       "auth": "B64_ENCODED_USERNAME_PASSWORD"
    #     }
    #   },
    #   { "key": "https://my.other.registry.io", "value": { ... } }
    # ]
    #
    # 5. Filter entries where $registry contains the `key`
    # 6. Get the first matching entry's `.value.auth`, which would be `B64_ENCODED_USERNAME_PASSWORD` here
    # 7. The `B64_ENCODED_USERNAME_PASSWORD` can then be passed to curl via
    # `-H 'Authorization: Basic B64_ENCODED_USERNAME_PASSWORD'` without having to decode it first.
    local -r contents="$(kubectl get secret "$pull_secret" -n "$namespace" -o json 2> /dev/null)"
    if [ -z "$contents" ]; then
        # TODO: differentiate between connectivity errors and actual 'not found' errors
        add_problem "pull secret '$namespace.$pull_secret': not found" "Pull secret '$pull_secret' not found in namespace '$namespace'"
        return 1
    fi

    # Note: assigning the value of `.key` to variable $k is necessary as jq doesn't allow referring to
    # paths such as `.key` in function parameters
    local -r registry_selector='(.key | contains($reg)) or (.key as $k | $reg | contains($k))'
    local -r registry_filter="map(select($registry_selector))"
    local -r encoded_creds="$( \
        echo "$contents" \
        | jq -r '.data[".dockerconfigjson"]' 2> /dev/null \
        | base64 -d 2> /dev/null \
        | jq -r '.auths' 2> /dev/null \
        | jq -r --arg reg "$registry" "to_entries | $registry_filter" 2> /dev/null \
        | jq -r '.[0].value.auth' 2> /dev/null \
    )"
    if [ -z "$encoded_creds" ] || [ "$encoded_creds" == "null" ]; then
        add_problem "pull secret '$namespace.$pull_secret': failed to extract encoded_creds" "Registry pull secret '$pull_secret' is in the wrong format."
        logdebug "result: $encoded_creds"
        return 1
    fi
    _return_value="$encoded_creds"
    return 0
}

# k8s_cluster_can_pull_from_docker_hub deploys a busybox pod and executes a simple echo command on it. This
# allows us to check whether the k8s cluster can pull from docker hub.
k8s_cluster_can_pull_from_docker_hub() {
    local namespace="${1:-"default"}"
    local -r registry="docker.io"
    local -r image_and_tag="busybox"

    if [ -z "$registry" ]; then fatal "no registry given"; fi
    if [ -z "$image_and_tag" ]; then fatal "no image given"; fi

    local -r full_image="$registry/$image_and_tag"

    logdebug "checking if '$full_image' can be pulled from the cluster (namespace: $namespace)..."

    local -r pod_name="astra-preflight-check-test"
    local pull_secret_override="[]"
    if [ -n "$pull_secret" ]; then pull_secret_override='[{"name": "'$pull_secret'"}]'; fi
    local -r spec_overrides='
    {
        "spec": {
            "imagePullSecrets": '$pull_secret_override',
            "containers": [
                {
                    "name": "test-container-override",
                    "image": "'"$full_image"'",
                    "command": ["echo", "pull test successful"]
                }
            ]
        }
    }'

    # Run actual test
    kubectl delete pod -n "$namespace" "$pod_name" &> /dev/null || true
    if kubectl run "$pod_name" --image="$full_image" \
            -n "$namespace" \
            --image-pull-policy=Always \
            --restart=Never \
            --overrides="${spec_overrides}" &> /dev/null
    then
        kubectl delete pod -n "$namespace" "$pod_name" > /dev/null || true
        return 0
    else
        local -r message="$(kubectl get pod -n "$namespace" $pod_name -o jsonpath='{.status.containerStatuses[0].state.waiting.reason}')"
        local -r reason="$(kubectl get pod -n "$namespace" $pod_name -o jsonpath='{.status.containerStatuses[0].state.waiting.message}')"
        kubectl delete pod -n "$namespace" "$pod_name" > /dev/null || true
        add_problem "$full_image: failed (${reason:-"unknown error"})" "Failed to pull image '$full_image': ${reason:-"unknown error"}: ${message:-""}"
        return 1
    fi
}

check_if_image_can_be_pulled_via_curl() {
    local -r registry="$1"
    local -r image_repo="$2"
    local -r image_tag="$3"
    local encoded_creds="${4:-""}" # Encoded creds format: 'username:password' encoded in b64.
    _return_body=""
    _return_status=""

    if [ -z "$registry" ]; then fatal "no registry given"; fi
    if [ -z "$image_repo" ]; then fatal "no image_repo given"; fi
    if [ -z "$image_tag" ]; then fatal "no image_tag given"; fi

    local -a args=('-sS' '-w' "\n%{http_code}")
    if [ -n "$encoded_creds" ]; then
        args+=("-H" "Authorization: Basic $encoded_creds")
    fi
    if [ "$SKIP_TLS_VALIDATION" == "true" ]; then
        args+=("-k")
    fi
    args+=("-H" "Accept: application/vnd.docker.distribution.manifest.v2+json")

    local -r result="$(curl -X GET "${args[@]}" "https://$registry/v2/$image_repo/manifests/$image_tag" 2> "$__ERR_FILE")"
    local -r curl_err="$(get_captured_err)"
    local -r line_count="$(echo "$result" | wc -l)"
    _return_body="$(echo "$result" | head -n "$((line_count-1))")"
    _return_status="$(echo "$result" | tail -n 1)"
    _return_error=""

    if [ "$_return_status" == 200 ]; then
        return 0
    elif [ "$_return_status" == 404 ]; then
        _return_error="the image was not found"
    elif [ "$_return_status" != 000 ]; then
        _return_error="$(echo "$_return_body" | jq -r '.errors.[0].message' 2> /dev/null)"
        if [ -z "$_return_error" ] || [ "$_return_error" == "null" ]; then
            _return_error="$(status_code_msg "$_return_status")"
        fi
    else
        if [ -n "$curl_err" ]; then _return_error="$(add_tls_validation_hint_to_err_if_needed "$curl_err")"
        else _return_error="unknown error"; fi
    fi
    return 1
}

process_labels_to_yaml() {
    # The labels string should have a format like this: 'label1=value1 label2=value2'
    local labels_string="$1"
    local indent="${2:-""}"
    local label_separator="${3:-' '}"
    local key_value_separator="${4:-'='}"

    [ -z "$labels_string" ] && return 0

    # Split the string on the label separator. Result:
    # ("label1=value1" "label2=value2")
    local -a pairs=()
    IFS=$label_separator read -r -a "pairs" <<EOF
$labels_string
EOF

    # Further split the labels on the key/value separator. Result:
    # ("label1" "value1" "label2" "value2")
    local -a all_keys_and_values=()
    local -a current=()
    for pair in "${pairs[@]}"; do
      IFS=$key_value_separator read -r -a "current" <<EOF
$pair
EOF
      all_keys_and_values+=("${current[@]}")
    done

    # Make sure we have an even number of values
    local -r length="${#all_keys_and_values[@]}"
    if ! [ $((length % 2)) -eq 0 ]; then echo "" && return 1; fi

    # Form the full string, including indent. Result:
    # [indent]label1: value1
    # [indent]label2: value2
    local key=""
    local value=""
    local yaml_labels=""
    for (( i = 0; i < "$length"; i+=2 )); do
        key="${all_keys_and_values[i]}"
        value="${all_keys_and_values[i+1]}"
        yaml_labels+="${indent}${key}: ${value}"

        # Add a newline character unless it's the last label
        if [ "$i" -lt "$((length - 2))" ]; then
            yaml_labels+=${__NEWLINE}
        fi
    done

    echo "$yaml_labels"
}

apply_kubectl_patch() {
    local patch="$1"
    local dry_run_flag=""

    [ -z "$patch" ] && fatal "no patch provided"
    str_contains_at_least_one "$patch" "kubectl patch" && fatal "patch '$patch' should exclude 'kubectl patch'"
    is_dry_run && dry_run_flag=" --dry-run=client"

    local -r command="kubectl patch$dry_run_flag $patch"
    local result="$command: "
    if eval "$command" &> /dev/null; then
        logdebug "$result OK"
        return 0
    else
        logdebug "$result failed"
        return 1
    fi
}

apply_kubectl_patches() {
    local -a patches=("${@}")

    if [ "${#patches}" -gt 0 ]; then
        for p in "${patches[@]}"; do
            apply_kubectl_patch "$p"
        done
    else
        logdebug "no patches to apply"
    fi
}

wait_for_deployment_running() {
    local -r deployment="$1"
    local -r namespace="${2:-"default"}"
    local -r timeout="${3:-"2"}" # Minutes
    [ -z "$deployment" ] && fatal "no deployment name given"

    local -r sleep_time="5" # Seconds
    local -r max_checks="$(( (timeout * 60) / sleep_time ))"
    local counter=0
    loginfo "Waiting on deployment/$deployment (timeout: $timeout)..."
    while ((counter < max_checks)); do
        if kubectl rollout status -n "$namespace" "deploy/$deployment" -w=false &> /dev/null; then
            logdebug "deploy/$deployment is now running"
            return 0
        else
            logdebug "waiting for deploy/$deployment to be running"
            ((counter++))
            sleep "$sleep_time"
        fi
    done

    return 1
}

wait_for_cr_state() {
    local -r resource="$1"
    local -r path="$2"
    local -r desired_state="$3"
    local -r namespace="${4:-"default"}"
    local -r timeout="${5:-"2"}" # Minutes
    [ -z "$resource" ] && fatal "no resource given"
    [ -z "$path" ] && fatal "no JSON path given"
    [ -z "$desired_state" ] && fatal "no desired state given"

    local -r sleep_time="5" # Seconds
    local -r max_checks="$(( (timeout * 60) / sleep_time ))"
    local counter=0
    local current_state=""
    while ((counter < max_checks)); do
        current_state=$(kubectl get -n "$namespace" "$resource" -o jsonpath="{$path}" 2> /dev/null)

        if [ "$current_state" == "$desired_state" ]; then
            logdebug "resource '$resource' has reached '$desired_state'"
            return 0
        else
            logdebug "waiting for resource '$resource' (ns: $namespace) to reach '$desired_state' (currently '$current_state')"
            ((counter++))
            sleep "$sleep_time"
        fi
    done

    return 1
}

wait_for_resource_created() {
    local -r resource="$1"
    local -r namespace="$2"
    local -r timeout="${3:-60}"

    [ -z "$resource" ] && fatal "no resource given"
    [ -z "$namespace" ] && fatal "no namespace given"

    local max_checks=1
    if (( timeout > 0 )); then
        max_checks=$(( timeout / 5 ))
        if (( max_checks <= 0 )); then
            max_checks=1
        fi
    fi

    logdebug "waiting for resource '$resource' in namespace '$namespace' to be created (timeout=$timeout)"
    local counter=0
    while ((counter < max_checks)); do
        if kubectl get -n "$namespace" "$resource" &> /dev/null; then
            logdebug "resource '$resource' found"
            return 0
        else
            logdebug "resource '$resource' not yet created"
            ((counter++))
            sleep 5
        fi
    done

    return 1
}

get_container_count() {
    local -r resource="$1"
    local -r namespace="$2"

    [ -z "$resource" ] && fatal "no resource given"
    [ -z "$namespace" ] && fatal "no namespace given"
    if ! str_contains_at_least_one "$resource" "deploy" "daemonset" "replicaset"; then
        fatal "invalid resource kind in '$resource': only deployments, daemonsets, and replicasets supported"
    fi

    local path=".spec.template.spec.containers"
    local count=0
    count="$(kubectl get "$resource" -n "$namespace" -o json 2> /dev/null | jq -r "$path | length" 2> /dev/null)"

    if [ -n "$count" ] || (( count > 0 )); then
        echo "$count"
        return 0
    fi

    return 1
}

create_kubectl_patch_for_containers() {
    local -r resource="$1" # Format: '$kind/$resource_name'
    local -r namespace="$2"
    local -r resource_path="$3" # Relative to the root of the container spec, e.g. "resources/limits"
    local -r patch_value="$4" # 'value' field of the JSON patch, e.g. `{"cpu": "5", "memory": "2Gi"}`
    local -r kind="$(dirname "$resource")"

    [ -z "$resource" ] && fatal "no resource given"
    [ -z "$namespace" ] && fatal "no namespace given"
    [ -z "$resource_path" ] && fatal "no resource_path given"
    [ -z "$patch_value" ] && fatal "no patch_value given"
    if ! echo "$resource" | grep -q -- "/"; then fatal "invalid format for given resource '$resource': use 'kind/resource_name'"; fi
    if ! echo "$patch_value" | jq '.' &> /dev/null; then fatal "given patch_value '$patch_value' is not valid JSON"; fi
    if [ "$kind" != "deploy" ] && [ "$kind" != "pod" ]; then fatal "unsupported kind '$kind' given"; fi

    local containers_list_path_slash="/spec/template/spec/containers"

    local container_count=0
    local wait_timeout="" # Empty value == use default
    local dry_run_warning=""
    if is_dry_run; then
        # If dry running, the resource won't be created (though it might already exist) so no point in waiting
        wait_timeout=0
        dry_run_warning='"WARNING": "DRYRUN-GENERATED-PATCH",'
    fi

    if wait_for_resource_created "$resource" "$namespace" "$wait_timeout"; then
        container_count="$(get_container_count "$resource" "$namespace")"
        logdebug "found $container_count containers"
    elif is_dry_run; then
        container_count=1
        logdebug "resource '$resource' in namespace '$namespace' not found, continuing anyway because this is a dry run"
    else
        fatal "resource '$resource' in namespace '$namespace' was never created"
    fi

    if [ -z "$container_count" ] || (( container_count <= 0 )); then
        fatal "failed to get container count from resource '$resource' in namespace '$namespace'"
    fi

    local json_patch="[${__NEWLINE}"
    local current
    for (( i=0; i<"$container_count"; i++ )); do
        current='{'$dry_run_warning'"op": "add","path": "'
        current+=$containers_list_path_slash'/'$i'/'$resource_path'","value": '$patch_value'}'
        json_patch+="$(echo "$current" | jq -r '.'),"
        if (( i < container_count-1 )); then
            json_patch+="${__NEWLINE}"
        fi
    done

    json_patch="${json_patch%,}" # Remove trailing comma
    json_patch+="]"

    # Using the global _return_value var instead of 'echo' otherwise we can't log anything else without
    # forcing the consumer of the function to use `tail -n 1` every time
    _return_value="$resource -n $namespace --type=json -p '$json_patch'"
}

exit_if_problems() {
    if [ ${#_PROBLEMS[@]} -ne 0 ]; then
        debug_is_on && print_built_config
        logheader $__ERROR "Cluster management failed! We've identified the following issues:"
        for err in "${_PROBLEMS[@]}"; do
            logerror "* $err"
        done
        step_cleanup_tmp_files
        exit 1
    fi
}

#----------------------------------------------------------------------
#-- Steps
#----------------------------------------------------------------------
step_check_config() {
    # COMPONENTS and associated vars
    local trident_vars=()
    trident_vars+=("TRIDENT_OPERATOR_IMAGE_REGISTRY" "$TRIDENT_OPERATOR_IMAGE_REGISTRY")
    trident_vars+=("TRIDENT_AUTOSUPPORT_IMAGE_REGISTRY" "$TRIDENT_AUTOSUPPORT_IMAGE_REGISTRY")
    trident_vars+=("TRIDENT_IMAGE_REGISTRY" "$TRIDENT_IMAGE_REGISTRY")
    trident_vars+=("TRIDENT_OPERATOR_IMAGE_REPO" "$TRIDENT_OPERATOR_IMAGE_REPO")
    trident_vars+=("TRIDENT_AUTOSUPPORT_IMAGE_REPO" "$TRIDENT_AUTOSUPPORT_IMAGE_REPO")
    trident_vars+=("TRIDENT_IMAGE_REPO" "$TRIDENT_IMAGE_REPO")
    trident_vars+=("TRIDENT_OPERATOR_IMAGE_TAG" "$TRIDENT_OPERATOR_IMAGE_TAG")
    trident_vars+=("TRIDENT_AUTOSUPPORT_IMAGE_TAG" "$TRIDENT_AUTOSUPPORT_IMAGE_TAG")
    trident_vars+=("TRIDENT_IMAGE_TAG" "$TRIDENT_IMAGE_TAG")

    local connector_vars=()
    connector_vars+=("CONNECTOR_OPERATOR_IMAGE_REGISTRY" "$CONNECTOR_OPERATOR_IMAGE_REGISTRY")
    connector_vars+=("CONNECTOR_IMAGE_REGISTRY" "$CONNECTOR_IMAGE_REGISTRY")
    connector_vars+=("NEPTUNE_IMAGE_REGISTRY" "$CONNECTOR_OPERATOR_IMAGE_REGISTRY")
    connector_vars+=("CONNECTOR_OPERATOR_IMAGE_REPO" "$CONNECTOR_OPERATOR_IMAGE_REPO")
    connector_vars+=("CONNECTOR_IMAGE_REPO" "$CONNECTOR_IMAGE_REPO")
    connector_vars+=("NEPTUNE_IMAGE_REPO" "$NEPTUNE_IMAGE_REPO")
    connector_vars+=("CONNECTOR_OPERATOR_IMAGE_TAG" "$CONNECTOR_OPERATOR_IMAGE_TAG")
    connector_vars+=("CONNECTOR_IMAGE_TAG" "$CONNECTOR_IMAGE_TAG")
    connector_vars+=("NEPTUNE_IMAGE_TAG" "$NEPTUNE_IMAGE_TAG")
    connector_vars+=("ASTRA_CONTROL_URL" "$ASTRA_CONTROL_URL")
    connector_vars+=("ASTRA_API_TOKEN" "$ASTRA_API_TOKEN")
    connector_vars+=("ASTRA_ACCOUNT_ID" "$ASTRA_ACCOUNT_ID")
    connector_vars+=("ASTRA_CLOUD_ID" "$ASTRA_CLOUD_ID")
    connector_vars+=("ASTRA_CLUSTER_ID" "$ASTRA_CLUSTER_ID")

    local acp_vars=()
    acp_vars+=("TRIDENT_ACP_IMAGE_REGISTRY" "$TRIDENT_ACP_IMAGE_REGISTRY")
    acp_vars+=("TRIDENT_ACP_IMAGE_REPO" "$TRIDENT_ACP_IMAGE_REPO")
    acp_vars+=("TRIDENT_ACP_IMAGE_TAG" "$TRIDENT_ACP_IMAGE_TAG")


    # Parse COMPONENTS to determine what vars we care about
    local required_vars=("KUBECONFIG" "$KUBECONFIG")
    while true; do
        if [ "$COMPONENTS" == "$__COMPONENTS_ALL_ASTRA_CONTROL" ]; then
            required_vars+=("${trident_vars[@]}")
            required_vars+=("${acp_vars[@]}")
            required_vars+=("${connector_vars[@]}")
            break
        elif [ "$COMPONENTS" == "$__COMPONENTS_TRIDENT_AND_ACP" ]; then
            required_vars+=("${trident_vars[@]}")
            required_vars+=("${acp_vars[@]}")
            break
        elif [ "$COMPONENTS" == "$__COMPONENTS_TRIDENT_ONLY" ]; then
            required_vars+=("${trident_vars[@]}")
            break
        elif [ "$COMPONENTS" == "$__COMPONENTS_ACP_ONLY" ]; then
            required_vars+=("${acp_vars[@]}")
            break
        else
            local err="COMPONENTS: invalid value '$COMPONENTS'. Pick one of (${__COMPONENTS_VALID_VALUES[*]})"
            if prompts_disabled; then
                add_problem "$err."
                break
            fi

            prompt_user COMPONENTS "$err: "
        fi
    done
    add_to_config_builder "COMPONENTS"

    # First pass to find missing values
    local key
    local value
    local missing_vars=()
    for (( i = 0; i < ${#required_vars[@]}-1; i+=2 )); do
        key="${required_vars[i]}"
        value="${required_vars[i+1]}"
        add_to_config_builder "$key"
        if [ -z "$value" ]; then missing_vars+=("$key" "$value"); fi
    done

    # Second pass to prompt for missing values or
    # (if prompts are disabled) add errors so we can exit later
    for (( i = 0; i < ${#missing_vars[@]}-1; i+=2 )); do
        key="${missing_vars[i]}"
        value="${missing_vars[i+1]}"

        if [ -z "$value" ]; then
            if prompts_disabled; then
                add_problem "$key: required"
            else
                prompt_user "$key" "$key is required. Please enter a value: "
            fi
        fi
    done

    # Env vars with special conditions
    if [ -n "$IMAGE_PULL_SECRET" ]; then
        if [ -z "$NAMESPACE" ]; then
            prompt_user "NAMESPACE" "NAMESPACE is required when specifying an IMAGE_PULL_SECRET. Please enter the namespace:"
        fi
        add_to_config_builder "IMAGE_PULL_SECRET"
    fi
    add_to_config_builder "NAMESPACE"

    if prompts_disabled; then
        if [ -z "$DO_NOT_MODIFY_EXISTING_TRIDENT" ]; then
            local -r longer_msg="DO_NOT_MODIFY_EXISTING_TRIDENT is required when prompts are disabled."
            add_problem "DO_NOT_MODIFY_EXISTING_TRIDENT: required (prompts disabled)" "$longer_msg"
        fi
    fi
    add_to_config_builder "DISABLE_PROMPTS"
    add_to_config_builder "DO_NOT_MODIFY_EXISTING_TRIDENT"

    # Fully optional env vars
    add_to_config_builder "SKIP_TLS_VALIDATION"
    add_to_config_builder "CONNECTOR_SKIP_TLS_VALIDATION"
    add_to_config_builder "CONNECTOR_HOST_ALIAS_IP"
    add_to_config_builder "CONNECTOR_AUTOSUPPORT_ENROLLED"
    add_to_config_builder "CONNECTOR_AUTOSUPPORT_URL"

    if [ -n "${LABELS}" ]; then
        _PROCESSED_LABELS="$(process_labels_to_yaml "${LABELS}" "    ")"
        if [ -z "${_PROCESSED_LABELS}" ]; then
            add_problem "label processing: failed" "The given LABELS could not be parsed."
        fi
    fi
    add_to_config_builder "LABELS"
}

step_check_tools_are_installed() {
    local utils=("$@")
    for cmd in "${utils[@]}"; do
        if ! tool_is_installed "$cmd"; then
            add_problem "$cmd: missing" "$cmd is not installed."
        else
            logdebug "$cmd: OK"
        fi
    done
}

step_check_kubectl_has_kustomize_support() {
    local -r minimum="${1#v}"
    if [ -z "$minimum" ]; then fatal "no minimum version was given"; fi

    logheader $__DEBUG "Checking if kubectl version supports kustomize ($minimum+)..."

    local current; current="$(kubectl version --client -o json | jq -r '.clientVersion.gitVersion')"
    current=${current#v}
    if ! version_higher_or_equal "$current" "$minimum"; then
        add_problem "kubectl version '$current': too low" "The version of your kubectl client ($current) is too low (need $__KUBECTL_MIN_VERSION+)" \
        "(requires $minimum or up)"
    else
        logdebug "kubectl version '$current': OK"
    fi
}

step_check_k8s_version_in_range() {
    local -r minimum="${1#v}"
    local -r maximum="${2#v}"

    if [ -z "$minimum" ]; then fatal "no minimum version was given"; fi
    if [ -z "$maximum" ]; then fatal "no maximum version was given"; fi

    logheader $__DEBUG "Checking if Kubernetes version is within range ($minimum <=> $maximum)..."

    local current; current="$(kubectl version -o json | jq -r '.serverVersion.gitVersion')"
    current=${current#v}
    _KUBERNETES_VERSION="$current"
    # TODO: differentiate between a connection/timeout failure and an actual version failure
    if ! version_in_range "$current" "$minimum" "$maximum"; then
        add_problem "k8s version '$current': not within range ($minimum-$maximum)"
    else
        logdebug "k8s version '$current': OK"
    fi
}

step_check_k8s_permissions() {
    logheader $__DEBUG "Checking if the Kubernetes user has admin privileges..."

    if ! tool_is_installed "kubectl"; then
        logheader $__DEBUG "kubectl is not installed, skipping k8s permission check"
    fi

    # TODO ASTRACTL-32772: differentiate between a connection/timeout failure and an actual permission failure
    if [ "$(kubectl auth can-i '*' '*' --all-namespaces)" = "yes" ]; then
        logdebug "k8s permissions: OK"
    else
        add_problem "k8s permissions: user does not have admin privileges" "Kubernetes user does not have admin privileges"
    fi
}

step_check_volumesnapshotclasses() {
    logheader $__INFO "Checking for volumesnapshotclasses crd..."

    local -r volsnapclass_crd="$(kubectl get crd volumesnapshotclasses.snapshot.storage.k8s.io -o name 2> /dev/null)"
    if [ -z "$volsnapclass_crd" ]; then
        logwarn "We didn't find the volumesnapshotclasses CRD on the cluster! Installation will proceed, but snapshots will not work until this is corrected."
    else
        logdebug "volumesnapshotclasses crd: OK"
    fi
}

step_check_namespace_exists() {
    if [ -z "$(kubectl get namespace "$NAMESPACE" -o name 2> /dev/null)" ]; then
        if [ -n "$IMAGE_PULL_SECRET" ]; then
            local err_msg="The specified namespace '$NAMESPACE' does not exist on the cluster, but IMAGE_PULL_SECRET is set."
            err_msg+=" Please create the namespace and secret, or unset IMAGE_PULL_SECRET."
            add_problem "namespace '$NAMESPACE': not found but IMAGE_PULL_SECRET is set" "$err_msg"
            exit_if_problems
        fi
        if prompt_user_yes_no "The namespace $NAMESPACE doesn't exist. Create it now? Choosing 'no' will exit"; then
            kubectl create namespace "$NAMESPACE" --dry-run=client -o yaml | kubectl apply -f -
            logdebug "namespace '$NAMESPACE': OK"
        else
            local -r err_msg="User chose not to create the namespace. Please create the namespace and/or run the script again."
            add_problem "User chose not to create the namespace. Exiting." "$err_msg"
            exit_if_problems
        fi
    fi
}

step_check_all_images_can_be_pulled() {
    # This step will run one of two different tests based on whether the nature of the images:
    # - If the given image is the default (i.e. the user didn't change it), we skip any checks
    # - If the given image is custom, we do a simple cURL "does the image exist" check
    # - If any of the images are from docker hub (default or custom), we run the k8s busybox check once
    #   (no need to run it more than that)
    #
    # Ideally, we would run the 'busybox' test (or something similar) for every different registry,
    # but this is not possible for unknown registries since we can't guarantee that busybox (or an equivalent image)
    # exists, and almost all of the images we do know about (trident, astra-connector, etc.) all use distroless
    # images that have absolutely no tooling/utilities with which we can run this test. This means we'd have to run
    # the original entrypoint (i.e. run the built binary), which is risky since there may be side effects.
    #
    # It might be possible to run the test and let the pod crash, after which we examine the pod's events or
    # status to determine if the pull itself was successful. Worth investigating at some point.
    local images_to_check=() # Format: ("REGISTRY" "REPO" "TAG" "default|custom")
    local -r custom="custom"
    local -r default="default"
    if components_include_trident; then
        images_to_check+=("$TRIDENT_OPERATOR_IMAGE_REGISTRY" "$TRIDENT_OPERATOR_IMAGE_REPO" "$TRIDENT_OPERATOR_IMAGE_TAG")
        if config_trident_operator_image_is_custom; then images_to_check+=("$custom")
        else images_to_check+=("$default"); fi

        images_to_check+=("$TRIDENT_AUTOSUPPORT_IMAGE_REGISTRY" "$TRIDENT_AUTOSUPPORT_IMAGE_REPO" "$TRIDENT_AUTOSUPPORT_IMAGE_TAG")
        if config_trident_autosupport_image_is_custom; then images_to_check+=("$custom")
        else images_to_check+=("$default"); fi

        images_to_check+=("$TRIDENT_IMAGE_REGISTRY" "$TRIDENT_IMAGE_REPO" "$TRIDENT_IMAGE_TAG")
        if config_trident_image_is_custom; then images_to_check+=("$custom")
        else images_to_check+=("$default"); fi
    fi
    if components_include_connector; then
        images_to_check+=("$CONNECTOR_OPERATOR_IMAGE_REGISTRY" "$CONNECTOR_OPERATOR_IMAGE_REPO" "$CONNECTOR_OPERATOR_IMAGE_TAG")
        if config_connector_operator_image_is_custom; then images_to_check+=("$custom")
        else images_to_check+=("$default"); fi

        images_to_check+=("$CONNECTOR_IMAGE_REGISTRY" "$CONNECTOR_IMAGE_REPO" "$CONNECTOR_IMAGE_TAG")
        if config_connector_image_is_custom; then images_to_check+=("$custom")
        else images_to_check+=("$default"); fi

        images_to_check+=("$NEPTUNE_IMAGE_REGISTRY" "$NEPTUNE_IMAGE_REPO" "$NEPTUNE_IMAGE_TAG")
        if config_neptune_image_is_custom; then images_to_check+=("$custom")
        else images_to_check+=("$default"); fi
    fi
    if components_include_acp; then
      images_to_check+=("$TRIDENT_ACP_IMAGE_REGISTRY" "$TRIDENT_ACP_IMAGE_REPO" "$TRIDENT_ACP_IMAGE_TAG")
        if config_acp_image_is_custom; then images_to_check+=("$custom")
        else images_to_check+=("$default"); fi
    fi

    logheader $__INFO "Astra images:"
    for (( i = 0; i < ${#images_to_check[@]}-1; i+=4 )); do
        loginfo "* $(as_full_image "${images_to_check[i]}" "${images_to_check[i+1]}" "${images_to_check[i+2]}")"
    done

    logheader $__INFO "Verifying registry and image access (this may take a minute)..."
    # Get credentials from the specified pull secret (if specified)
    local pull_secret_credentials=""
    if [ -n "$IMAGE_PULL_SECRET" ]; then
        logdebug "extracting credentials from pull secret: $IMAGE_PULL_SECRET"
        get_registry_credentials_from_pull_secret "$IMAGE_PULL_SECRET" "$NAMESPACE"
        pull_secret_credentials="$_return_value"
        exit_if_problems
    fi

    # Run the image check for custom images; skip the default ones
    local need_to_run_docker_hub_check="false"
    for (( i = 0; i < ${#images_to_check[@]}; i+=4 )); do
        local registry="${images_to_check[i]}"
        local image_repo="${images_to_check[i+1]}"
        local tag="${images_to_check[i+2]}"
        local default_or_custom="${images_to_check[i+3]}"
        local credentials=""
        local full_image="$(as_full_image "$registry" "$image_repo" "$tag")"
        if is_docker_hub "$registry"; then need_to_run_docker_hub_check="true"; fi

        # Skip check if it's a default image since the requests do take a while sometimes
        logheader $__DEBUG "$full_image"
        if [ "$default_or_custom" == "$default" ]; then
            logdebug "skipping default image"
            continue
        fi

        # Get credentials based on the registry and whether we have a pull secret or not
        if is_astra_registry "$registry"; then
            logdebug "astra registry detected, generating credentials from ASTRA_ACCOUNT_ID and ASTRA_API_TOKEN"
            credentials="$(echo "$ASTRA_ACCOUNT_ID:$ASTRA_API_TOKEN" | base64)"
        else
            logdebug "generic registry fallback, using credentials from pull secret '$IMAGE_PULL_SECRET'"
            credentials="$pull_secret_credentials"
        fi

        # Check that the images actually exist
        if ! check_if_image_can_be_pulled_via_curl "$registry" "$image_repo" "$tag" "$credentials"; then
            local status="$_return_status"
            local body="$_return_body"
            local error="$_return_error"
            local problem="[$full_image] image check failed"
            logdebug "body: '$body'"

            if is_docker_hub "$registry" && [ "$status" != 200 ] && [ "$status" != 404 ]; then
                # Note on docker hub: this check is purely "best effort" and we don't fail the script even
                # if the check itself failed, unless we specifically get a 200 (success) or a 404 (not found).
                #
                # This is because of two reasons:
                #   1. Images from docker hub are generally public, and so we can't really assume that the credentials
                #   provided via the pull secret were meant for the docker hub images. We could do more advanced logic
                #   in the future (or allow more customizable pull secret vars), but this is what we have to work
                #   with for now.
                #
                #   2. The first reason wouldn't matter if it wasn't for the fact that docker hub DOES require
                #   authentication to GET/LIST tags for its images, even if pulling that image does not.
                #
                # And so, we'll try to check the image tag using the pull secret credentials (if provided),
                # and it's great if it succeeds, but it's generally expected to fail.
                logwarn "* Cannot guarantee the existence of custom Docker Hub image '$full_image', skipping."
            elif [ "$status" != 200 ] || [ -n "$error" ]; then
                add_problem "$problem: $error ($status)"
            fi
        else
            logdebug "success"
        fi
    done

    if [ "$need_to_run_docker_hub_check" == "true" ]; then
        logheader $__DEBUG "Checking if cluster can pull from docker hub"
        k8s_cluster_can_pull_from_docker_hub "$NAMESPACE"
    fi
}

step_check_astra_control_reachable() {
    logheader $__INFO "Checking if Astra Control is reachable at '$ASTRA_CONTROL_URL'..."
    make_astra_control_request "/"
    local -r status="$_return_status"
    local -r body="$_return_body"
    local err="$_return_error"
    if [ "$status" == 200 ]; then
        logdebug "astra control: OK"
    else
        if [ "$status" != 000 ] || [ -z "$err" ]; then err="$(status_code_msg "$status")"; fi
        logdebug "body: '$body'"
        add_problem "Failed to contact Astra Control at url '$ASTRA_CONTROL_URL': $err ($status)"
        return 1
    fi
}

step_check_astra_cloud_and_cluster_id() {
    make_astra_control_request "/topology/v1/clouds/$ASTRA_CLOUD_ID"
    local status="$_return_status"
    local body="$_return_body"
    local err="$_return_error"
    if [ "$status" == 200 ]; then
        logdebug "astra control cloud_id: OK"
    else
        if [ "$status" != 000 ] || [ -z "$err" ]; then err="$(status_code_msg "$status")"; fi
        logdebug "body: '$body'"
        add_problem "Given ASTRA_CLOUD_ID did not pass validation: $err ($status)"
        return 1
    fi

    make_astra_control_request "/topology/v1/clouds/$ASTRA_CLOUD_ID/clusters/$ASTRA_CLUSTER_ID"
    status="$_return_status"
    body="$_return_body"
    err="$_return_error"
    if [ "$status" == 200 ]; then
        logdebug "astra control cluster_id: OK"
    else
        if [ "$status" != 000 ] || [ -z "$err" ]; then err="$(status_code_msg "$status")"; fi
        logdebug "body: '$body'"
        add_problem "Given ASTRA_CLUSTER_ID did not pass validation: $err ($status)"
        return 1
    fi
}

step_check_kubeconfig_choice() {
    if ! prompt_user_yes_no "Astra Components will be installed using kubeconfig '$KUBECONFIG'. Proceed?"; then
        echo "* User chose not to proceed. To change the kubeconfig, set the KUBECONFIG environment variable" \
        "and run the script again."
        exit 0
    fi
}

# step_query_user_for_resource_count is used to query the user on the number of nodes/namespaces they expect
# to have on their cluster, which will help us recommend the appropriate resource limit preset.
step_detect_resource_count() {
    local -r resource="$1"
    if ! str_matches_at_least_one "$resource" "namespaces" "nodes"; then
        fatal "invalid resource '$resource': only 'namespaces' or 'nodes' supported"
    fi

    _count="$(kubectl get "$resource" -o json | jq -r '.items | length' 2> /dev/null)"
    if [ -z "$_count" ] || [ "$_count" -lt 1 ]; then
        _count=""
    fi

    logdebug "Found '$_count' $resource."
    _return_value="$_count"
}

step_determine_resource_limit_preset() {
    local valid_presets=("${__RESOURCE_LIMITS_VALID_PRESETS[@]}")
    local valid_presets_str="${__RESOURCE_LIMITS_VALID_PRESETS[*]}"
    logheader "$__INFO" "Resolving resource limit configuration..."

    if [ -n "$RESOURCE_LIMITS_CUSTOM_CPU" ] || [ -n "$RESOURCE_LIMITS_CUSTOM_MEMORY" ]; then
        RESOURCE_LIMITS_PRESET="$__RESOURCE_LIMITS_CUSTOM"
        loginfo "Custom resource limits have been set by user ($(get_limits_for_preset_fancy "$__RESOURCE_LIMITS_CUSTOM"))"
    elif [ -z "$RESOURCE_LIMITS_PRESET" ]; then
        step_detect_resource_count "nodes"
        local -r node_count="$_return_value"

        step_detect_resource_count "namespaces"
        local -r namespace_count="$_return_value"

        exit_if_problems

        RESOURCE_LIMITS_PRESET="$(get_preset_recommendation "$node_count" "$namespace_count")"
        if ! str_matches_at_least_one "$RESOURCE_LIMITS_PRESET" "${valid_presets[@]}"; then
            fatal "the recommended preset ($RESOURCE_LIMITS_PRESET) is invalid: valid values are ($valid_presets_str)"
        fi

        local -r preset_fancy="$(get_limits_for_preset_fancy "$RESOURCE_LIMITS_PRESET")"
        local msg="For $node_count nodes and $namespace_count namespaces,"
        msg+=" the recommended resource limit preset is: $RESOURCE_LIMITS_PRESET ($preset_fancy)${__NEWLINE}"
        msg+="Proceed with preset '$RESOURCE_LIMITS_PRESET' (choose no to enter a preset manually)?"
        if ! prompt_user_yes_no "$msg"; then
            msg="${__NEWLINE}Available presets:${__NEWLINE}"
            msg+="$(get_limits_list_fancy)${__NEWLINE}"
            loginfo "$msg"
            RESOURCE_LIMITS_PRESET=""
            prompt_user_select_one RESOURCE_LIMITS_PRESET "${valid_presets[@]}"
        fi
    fi
    exit_if_problems

    loginfo "Resource limit preset is '$RESOURCE_LIMITS_PRESET'"
    add_to_config_builder RESOURCE_LIMITS_PRESET
    if [ "$RESOURCE_LIMITS_PRESET" == "$__RESOURCE_LIMITS_CUSTOM" ]; then
        if ! prompt_user_number_greater_than_zero RESOURCE_LIMITS_CUSTOM_CPU "Enter a CPU limit:"; then
            add_problem "RESOURCE_LIMITS_CUSTOM_CPU value '$RESOURCE_LIMITS_CUSTOM_CPU' is invalid"
        fi
        # Would ideally allow the user to input the suffix themselves to allow greater flexibility,
        # but that would require more complex parsing of their input. Maybe later, if it proves to
        # be needed.
        if ! prompt_user_number_greater_than_zero RESOURCE_LIMITS_CUSTOM_MEMORY "Enter a memory limit (Gi):"; then
            add_problem "RESOURCE_LIMITS_CUSTOM_MEMORY value '$RESOURCE_LIMITS_CUSTOM_MEMORY' is invalid"
        fi
        add_to_config_builder RESOURCE_LIMITS_CUSTOM_CPU
        add_to_config_builder RESOURCE_LIMITS_CUSTOM_MEMORY
    elif [ "$RESOURCE_LIMITS_PRESET" == "$__RESOURCE_LIMITS_SKIP" ]; then
        return 0
    fi

    _PROCESSED_RESOURCE_LIMITS="{\"limits\": $(get_limits_for_preset "$RESOURCE_LIMITS_PRESET")}"
    loginfo "Proceeding with resource limits: $(get_limits_for_preset_fancy "$RESOURCE_LIMITS_PRESET")"
}

step_init_generated_dirs_and_files() {
    local -r kustomization_file="$__GENERATED_KUSTOMIZATION_FILE"
    local -r kustomization_dir="$(dirname "$kustomization_file")"
    local -r crs_file="$__GENERATED_CRS_FILE"
    local -r crs_dir="$(dirname "$crs_file")"

    logheader $__DEBUG "Initializing generated directories and files"
    logdebug "$kustomization_file"
    logdebug "$crs_file"

    rm -rf "$kustomization_dir" "$crs_dir"
    mkdir -p "$crs_dir"
    mkdir -p "$kustomization_dir"

    if [ ! -f "$kustomization_file" ]; then
        cat <<EOF > "$kustomization_file"
apiVersion: kustomize.config.k8s.io/v1beta1
kind: Kustomization
resources:
patches:
transformers:
EOF
        logdebug "$kustomization_file: OK"
    fi
}

step_kustomize_global_namespace_if_needed() {
    local -r global_namespace="${1:-""}"
    local -r kustomization_file="${2}"
    local -r kustomization_dir="$(dirname "$kustomization_file")"
    [ -z "$global_namespace" ] && return 0

    [ -z "$kustomization_file" ] && fatal "no kustomization file given"
    [ ! -f "$kustomization_file" ] && fatal "kustomization file '$kustomization_file' does not exist"

    # Add kustomization to set metadata.namespace where it's not already set
    echo "namespace: $global_namespace" >> "$kustomization_file"
    logdebug "$kustomization_file: added namespace field ($global_namespace)"

    # This transformer is more forceful than the `namespace` field above but is necessary to set
    # the namespace on a few resources that aren't caught by the former (the subjects in rolebindings for example).
    local -r transformer_file_name="namespace-transformer.yaml"
    cat <<EOF > "$kustomization_dir/$transformer_file_name"
apiVersion: builtin
kind: NamespaceTransformer
metadata:
  name: thisFieldDoesNotActuallyMatterForTransformers
  namespace: "${global_namespace}"
fieldSpecs:
- path: metadata/namespace
  create: true
EOF
    insert_into_file_after_pattern "$kustomization_file" "transformers:" "- $transformer_file_name"
    logdebug "$kustomization_file: added namespace transformer ($transformer_file_name)"
}

step_generate_astra_connector_yaml() {
    local -r kustomization_file="$__GENERATED_KUSTOMIZATION_FILE"
    local -r kustomization_dir="$(dirname "$kustomization_file")"
    local -r crs_file="$__GENERATED_CRS_FILE"

    [ ! -d "$kustomization_dir" ] && fatal "kustomization directory '$kustomization_dir' does not exist"
    [ ! -f "$kustomization_file" ] && fatal "kustomization file '$kustomization_file' does not exist"
    [ ! -f "$crs_file" ] && touch "$crs_file"

    logheader $__DEBUG "Generating Astra Connector YAML files..."

    local -r connector_namespace="$(get_connector_namespace)"
    local -r connector_regcred_name="${IMAGE_PULL_SECRET:-"astra-connector-regcred"}"
    local -r connector_registry="$(join_rpath "$CONNECTOR_IMAGE_REGISTRY" "$(get_base_repo "$CONNECTOR_IMAGE_REPO")")"
    local -r connector_tag="$CONNECTOR_IMAGE_TAG"
    local -r connector_autosupport_enrolled="$CONNECTOR_AUTOSUPPORT_ENROLLED"
    local -r connector_autosupport_url="$CONNECTOR_AUTOSUPPORT_URL"
    local -r neptune_tag="$NEPTUNE_IMAGE_TAG"
    local -r host_alias_ip="$CONNECTOR_HOST_ALIAS_IP"
    local -r skip_tls_validation="$CONNECTOR_SKIP_TLS_VALIDATION"
    local -r account_id="$ASTRA_ACCOUNT_ID"
    local -r cloud_id="$ASTRA_CLOUD_ID"
    local -r cluster_id="$ASTRA_CLUSTER_ID"
    local -r astra_url="$ASTRA_CONTROL_URL"
    local -r api_token="$ASTRA_API_TOKEN"
    local -r username="$account_id"
    local -r password="$api_token"
    local -r encoded_creds=$(echo -n "$username:$password" | base64)

    insert_into_file_after_pattern "$kustomization_file" "resources:" \
        "- https://github.com/NetApp/astra-connector-operator/cluster-install/?ref=$__GIT_REF_CONNECTOR_OPERATOR"
    logdebug "$kustomization_file: added resources entry for connector kustomization"

    # NATLESS feature flag patch
    local -r natless_patch="natless_patch.yaml"
    # We need to specify the original namespace (as it is set in the Astra Connector Operator repo)
    # because namespace overrides are applied AFTER patches (such as this one), so the namespace won't be
    # modified yet.
    local -r original_acop_namespace="system"
    cat <<EOF > "$kustomization_dir/$natless_patch"
apiVersion: apps/v1
kind: Deployment
metadata:
  name: operator-controller-manager
  namespace: $original_acop_namespace
spec:
  template:
    spec:
      containers:
        - name: manager
          env:
            - name: ACOP_FEATUREFLAGS_NATLESS
              value: "true"
EOF
    insert_into_file_after_pattern "$kustomization_file" "patches:" "- path: ./$natless_patch"

    # SECRET GENERATOR
    cat <<EOF >> "$kustomization_file"
generatorOptions:
  disableNameSuffixHash: true
secretGenerator:
- name: astra-api-token
  namespace: "${connector_namespace}"
  literals:
  - apiToken="${api_token}"
EOF
    if [ -z "$IMAGE_PULL_SECRET" ]; then
        cat <<EOF >> "$kustomization_file"
- name: "${connector_regcred_name}"
  namespace: "${connector_namespace}"
  type: kubernetes.io/dockerconfigjson
  literals:
  - |
    .dockerconfigjson={
      "auths": {
        "${connector_registry}": {
          "username": "${username}",
          "password": "${password}",
          "auth": "${encoded_creds}"
        }
      }
    }
EOF
    fi
    logdebug "$kustomization_file: added secrets"

    # ASTRA CONNECTOR CR
    local labels_field_and_content=""
    if [ -n "$_PROCESSED_LABELS" ]; then
        labels_field_and_content="${__NEWLINE}  labels:${__NEWLINE}${_PROCESSED_LABELS}"
    fi
    cat <<EOF > "$crs_file"
apiVersion: astra.netapp.io/v1
kind: AstraConnector
metadata:
  name: astra-connector
  namespace: "${connector_namespace}"${labels_field_and_content}
spec:
  astra:
    accountId: ${account_id}
    tokenRef: astra-api-token
    cloudId: ${cloud_id}
    clusterId: ${cluster_id}
    skipTLSValidation: ${skip_tls_validation}  # Should be set to false in production environments
  imageRegistry:
    name: "${connector_registry}"
    secret: "${connector_regcred_name}"
  astraConnect:
    image: "${connector_tag}" # This field sets the tag, not the image
  neptune:
    image: "${neptune_tag}" # This field sets the tag, not the image
  autoSupport:
    enrolled: ${connector_autosupport_enrolled} 
    url: ${connector_autosupport_url}
  natsSyncClient:
    cloudBridgeURL: ${astra_url}
EOF
    if [ -n "$host_alias_ip" ]; then
        echo "    hostAliasIP: $host_alias_ip" >> "$crs_file"
    fi
    echo "---" >> "$crs_file"

    logdebug "$crs_file: OK"
    logdebug "$crs_file: added AstraConnector CR"
}

step_collect_existing_trident_info() {
    logheader $__INFO "Checking if Trident is installed..."
    _TRIDENT_COLLECTION_STEP_CALLED="true"

    # TORC CR definition
    local -r torc_crd="$(kubectl get crd tridentorchestrators.trident.netapp.io -o name 2> /dev/null)"
    if [ -z "$torc_crd" ]; then
        logdebug "tridentorchestrator crd: not found"
        loginfo "* Trident installation not found."
        return 0
    else
        logdebug "tridentorchestrator crd: OK"
    fi

    # TORC CR
    local -r torc_json="$(kubectl get tridentorchestrator -A -o jsonpath="{.items[0]}" 2> /dev/null)"
    if [ -z "$torc_json" ]; then
        logdebug "tridentorchestrator: not found"
        loginfo "* Trident not found -- it will be installed."
        return 0
    else
        logdebug "tridentorchestrator: OK"
    fi

    # Trident namespace
    local -r trident_ns="$(echo "$torc_json" | jq -r '.spec.namespace')"
    if [ -z "$(kubectl get namespace "$trident_ns" -o name 2> /dev/null)" ]; then
        logdebug "trident namespace '$trident_ns': not found"
        loginfo "* Trident Orchestrator exists, but configured namespace '$trident_ns' not found on cluster."
        return 0
    else
        logdebug "trident namespace '$trident_ns': OK"
    fi
    _EXISTING_TORC_NAME="$(echo "$torc_json" | jq -r '.metadata.name')"
    _EXISTING_TRIDENT_NAMESPACE="$trident_ns"
    logdebug "trident orchestrator: $_EXISTING_TORC_NAME"
    logdebug "trident namespace: $trident_ns"

    # Trident image
    local -r trident_image="$(echo "$torc_json" | jq -r ".spec.tridentImage" 2> /dev/null)"
    if [ -n "$trident_image" ] && [ "$trident_image" != "null" ]; then
        _EXISTING_TRIDENT_IMAGE="$trident_image"
        logdebug "trident image: $trident_image"
    else
        logdebug "trident image: not found"
    fi

    # Trident version
    local -r trident_version="$(kubectl get tridentversions -n trident -o json | jq -r '.items.[0].trident_version' 2> /dev/null)"
    if [ -z "$trident_version" ]; then
        logwarn "Failed to resolve existing Trident version. ACP may not be supported without an upgrade!"
    else
        _EXISTING_TRIDENT_VERSION="$trident_version"
        logdebug "trident version found: $trident_version"
    fi

    # ACP enabled/disabled
    local -r acp_enabled="$(echo "$torc_json" | jq -r '.spec.enableACP' 2> /dev/null)"
    if [ "$acp_enabled" == "true" ]; then
        logdebug "trident ACP enabled: yes"
        _EXISTING_TRIDENT_ACP_ENABLED="true"
    else
        _EXISTING_TRIDENT_ACP_ENABLED="false"
        logdebug "trident ACP enabled: no"
    fi

    # ACP image
    local -r acp_image="$(echo "$torc_json" | jq -r '.spec.acpImage' 2> /dev/null)"
    if [ -n "$acp_image" ] && [ "$acp_image" != "null" ]; then
        logdebug "trident ACP image: $acp_image"
        _EXISTING_TRIDENT_ACP_IMAGE="$acp_image"
    else
        logdebug "trident ACP image: not found"
    fi

    # Trident operator
    local -r trident_operator_json="$(kubectl get deploy/trident-operator -n "$trident_ns" -o json 2> /dev/null)"
    if [ -n "$trident_operator_json" ]; then
        local -r containers_length="$(echo "$trident_operator_json" | jq -r '.spec.template.spec.containers | length' 2> /dev/null)"
        # Assume there's only one container (and it's the trident-operator). Not great, but if that ever changes,
        # we'll at least learn about it.
        if [ -z "$containers_length" ] || [ "$containers_length" -ne 1 ]; then
            fatal "expected only one container in trident-operator deployment (found '$containers_length')"
        fi

        _EXISTING_TRIDENT_OPERATOR_IMAGE="$(echo "$trident_operator_json" | jq -r '.spec.template.spec.containers[0].image' 2> /dev/null)"
        if [ -z "$_EXISTING_TRIDENT_OPERATOR_IMAGE" ]; then
            fatal "failed to get the existing trident-operator image"
        fi
    else
        logdebug "trident operator: not found"
    fi
}

step_existing_trident_flags_compatibility_check() {
    [ "$COMPONENTS" == "$__COMPONENTS_ALL_ASTRA_CONTROL" ] && return 0
    ! existing_trident_needs_modifications && return 0

    local msg="Existing Trident install requires an upgrade but DO_NOT_MODIFY_EXISTING_TRIDENT=true,"
    msg+=" and no other valid operations can be done due to COMPONENTS=$COMPONENTS."
    add_problem "$msg"
    return 1
}

step_generate_trident_fresh_install_yaml() {
    local -r kustomization_file="$__GENERATED_KUSTOMIZATION_FILE"
    local -r crs_file="$__GENERATED_CRS_FILE"
    [ ! -f "$kustomization_file" ] && fatal "kustomization file '$kustomization_file' does not exist"
    [ ! -f "$crs_file" ] && touch "$crs_file"

    logheader $__DEBUG "Generating Trident YAML files..."

    # TODO ASTRACTL-32138: use _KUBERNETES_VERSION to choose the right bundle yaml (pre 1.25 or post 1.25)
    insert_into_file_after_pattern "$kustomization_file" "resources:" \
        "- https://github.com/NetApp-Polaris/astra-connector/trident-deploy-files-tmp?ref=$__GIT_REF_TRIDENT"
    logdebug "$kustomization_file: added resources entry for trident operator"

    local -r trident_image="$(get_config_trident_image)"
    local -r autosupport_image="$(get_config_trident_autosupport_image)"
    local -r acp_image="$(get_config_acp_image)"
    local -r namespace="$(get_trident_namespace)"
    local pull_secret="[]"
    local enable_acp="true"
    local labels_field_and_content=""
    if [ -n "$IMAGE_PULL_SECRET" ]; then pull_secret='["'$IMAGE_PULL_SECRET'"]'; fi
    if [ -n "$PROCESSED_LABELS" ]; then
        labels_field_and_content="${__NEWLINE}  labels:${__NEWLINE}${_PROCESSED_LABELS}"
    fi

    cat <<EOF >> "$crs_file"
apiVersion: trident.netapp.io/v1
kind: TridentOrchestrator
metadata:
  name: "trident"
  namespace: "${namespace}"${labels_field_and_content}
spec:
  autosupportImage: "${autosupport_image}"
  namespace: "${namespace}"
  tridentImage: "${trident_image}"
  imagePullSecrets: ${pull_secret}
  enableACP: ${enable_acp}
  acpImage: "${acp_image}"
---
EOF
    logdebug "$crs_file: added TridentOrchestrator CR"
}

step_generate_trident_operator_patch() {
    local -r namespace="${_EXISTING_TRIDENT_NAMESPACE}"
    local -r new_image="$(get_config_trident_operator_image)"
    [ -z "$namespace" ] && fatal "no existing trident namespace found"
    [ -z "$new_image" ] && fatal "no trident operator image found"

    logheader $__DEBUG "Generating Trident Operator patch"
    local -r patch='[{"op":"replace","path":"/spec/template/spec/containers/0/image","value":"'"$new_image"'"}]'
    _PATCHES_TRIDENT_OPERATOR+=("deploy/trident-operator -n '$namespace' --type=json -p '$(echo "$patch" | jq '.')'")
}

step_generate_torc_patch() {
    local -r torc_name="$1"
    local -r trident_image="${2:-""}"
    local -r acp_image="${3:-""}"
    local -r enable_acp="${4:-""}"
    local -r autosupport_image="${5:-""}"
    if [ -z "$torc_name" ]; then fatal "no trident orchestrator name was given"; fi

    logheader $__DEBUG "Generating TORC patch"
    local torc_patch_list=""

    # Trident
    if [ -n "$trident_image" ]; then
        torc_patch_list+='{"op":"replace","path":"/spec/tridentImage","value":"'"$trident_image"'"},'
    fi

    # ACP
    if [ -n "$acp_image" ]; then
        torc_patch_list+='{"op":"replace","path":"/spec/acpImage","value":"'"$acp_image"'"},'
    fi
    if [ "$enable_acp" == "true" ]; then
        torc_patch_list+='{"op":"replace","path":"/spec/enableACP","value":true},'
    fi

    # Autosupport
    if [ -n "$autosupport_image" ]; then
        torc_patch_list+='{"op":"replace","path":"/spec/autosupportImage","value":"'"$autosupport_image"'"},'
    fi

    if [ "${#torc_patch_list[@]}" -gt 0 ]; then
        torc_patch_list="'$(echo "[${torc_patch_list%,}]" | jq '.')'"
        _PATCHES_TORC+=("tridentorchestrator $torc_name --type=json -p ${torc_patch_list}")
    fi
}

step_add_labels_to_kustomization() {
    local processed_labels="${1:-""}"
    local -r kustomization_file="${2}"

    [ -z "${processed_labels}" ] && return 0
    [ -z "${kustomization_file}" ] && fatal "no kustomization file given"
    [ ! -f "${kustomization_file}" ] && fatal "kustomization file '${kustomization_file}' does not exist"

    logheader $__DEBUG "Adding labels to kustomization and crs file"

    local -r content="labels:${__NEWLINE}- pairs:${__NEWLINE}${processed_labels}"
    insert_into_file_after_pattern "${kustomization_file}" "kind:" "${content}"

    logdebug "kustomization labels: OK"
}

step_add_image_remaps_to_kustomization() {
    local -r kustomization_file="$__GENERATED_KUSTOMIZATION_FILE"
    [ ! -f "$kustomization_file" ] && fatal "kustomization file '$kustomization_file' does not exist"
    logheader $__DEBUG "Adding image remaps to kustomization"

    echo "images:" >> "$kustomization_file"
    if components_include_trident || trident_operator_image_needs_upgraded; then
        # Trident operator
        echo "- name: netapp/$__DEFAULT_TRIDENT_OPERATOR_IMAGE_NAME" >> "$kustomization_file"
        echo "  newName: $(join_rpath "$TRIDENT_OPERATOR_IMAGE_REGISTRY" "$TRIDENT_OPERATOR_IMAGE_REPO")" >> "$kustomization_file"
        echo "  newTag: \"$TRIDENT_OPERATOR_IMAGE_TAG\"" >> "$kustomization_file"
        logdebug "$kustomization_file: added Trident Operator image remap"
    fi
    if components_include_connector; then
        # Connector operator
        echo "- name: netapp/$__DEFAULT_CONNECTOR_OPERATOR_IMAGE_NAME" >> "$kustomization_file"
        echo "  newName: $(join_rpath "$CONNECTOR_OPERATOR_IMAGE_REGISTRY" "$CONNECTOR_OPERATOR_IMAGE_REPO")" >> "$kustomization_file"
        echo "  newTag: \"$CONNECTOR_OPERATOR_IMAGE_TAG\"" >> "$kustomization_file"
        logdebug "$kustomization_file: added Astra Connector Operator image remap"
        logdebug "$kustomization_file: added Astra Neptune image remap"
    fi
}

step_apply_resources() {
    if [ ! -f "$__GENERATED_KUSTOMIZATION_FILE" ]; then fatal "file $__GENERATED_KUSTOMIZATION_FILE not found"; fi
    local -r crs_dir="$__GENERATED_CRS_DIR"
    local -r crs_file_path="$__GENERATED_CRS_FILE"
    local -r operators_dir="$__GENERATED_OPERATORS_DIR"

    logheader "$__INFO" "$(prefix_dryrun "Applying resources...")"

    # Apply operator resources
    logdebug "apply operator resources"
    local output=""
    if ! is_dry_run; then
        output="$(kubectl apply -k "$operators_dir" 2>&1)"
        logdebug "kustomize apply output:${__NEWLINE}$output"
    fi
    loginfo "* Astra operators have been applied to the cluster."

    # Apply CRs (if we have any)
    if [ -f "$crs_file_path" ]; then
        logdebug "apply CRs"
        if ! is_dry_run; then
            if grep -q "AstraConnector" $crs_file_path; then
                logdebug "delete previous astraconnect if it exists"
                # Operator doesn't change the astraconnect spec automatically so we need to delete it first (if it exists)
                kubectl delete -n "$(get_connector_namespace)" deploy/astraconnect &> /dev/null
            fi
            output="$(kubectl apply -f "$crs_file_path")"
            logdebug "$output"
        else
            logdebug "skipped due to dry run"
        fi
        loginfo "* Astra CRs have been applied to the cluster."
    else
        logdebug "No CRs file to apply"
    fi
}

step_apply_trident_operator_patches() {
    logheader "$__DEBUG" "$(prefix_dryrun "Applying Trident Operator patches...")"
    local -ra patches=("${_PATCHES_TRIDENT_OPERATOR[@]}")
    local -r patches_len="${#patches[@]}"

    if ! trident_will_be_installed_or_modified && [ "$patches_len" -gt 0 ]; then
        fatal "found $patches_len operator patches (expected 0) despite trident not being installed or modified"
    fi

    if debug_is_on && [ "$patches_len" -gt 0 ]; then
        local disclaimer="# THIS FILE IS FOR DEBUGGING PURPOSES ONLY. These are the patches applied to the"
        disclaimer+="${__NEWLINE}# Trident Operator deployment when upgrading the Trident Operator."
        disclaimer+="${__NEWLINE}"
        append_lines_to_file "${__GENERATED_PATCHES_TRIDENT_OPERATOR_FILE}" "$disclaimer" "${patches[@]}"
    fi

    apply_kubectl_patches "${patches[@]}"
    logdebug "done"
}

step_apply_torc_patches() {
    logheader "$__DEBUG" "$(prefix_dryrun "Applying TORC patches...")"
    local -ra patches=("${_PATCHES_TORC[@]}")
    local -r patches_len="${#patches[@]}"

    if ! trident_will_be_installed_or_modified && [ "$patches_len" -gt 0 ]; then
        fatal "found $patches_len torc patches (expected 0) despite trident not being installed or modified"
    fi

    if debug_is_on && [ "$patches_len" -gt 0 ]; then
        local disclaimer="# THIS FILE IS FOR DEBUGGING PURPOSES ONLY. These are the patches applied to the"
        disclaimer+="${__NEWLINE}# TridentOrchestrator resource when upgrading Trident or enabling ACP."
        disclaimer+="${__NEWLINE}"
        append_lines_to_file "${__GENERATED_PATCHES_TORC_FILE}" "$disclaimer" "${patches[@]}"
    fi

    apply_kubectl_patches "${patches[@]}"
    logdebug "done"
}

# step_generate_and_apply_resource_limit_patches generates and applies patches in one go, and should
# be called after we've applied all resources. This is because the content of the patches is dynamically
# generated based on the live resources, which itself is necessary for both the Neptune controller and the
# Astra connector since they are created by the operators, not by us. This does mean we could technically set
# the resource limits on the operators before we apply the resources, but whatever time we save is minimal
# compared to the extra complexity it would introduce due to having two separate processes.
step_generate_and_apply_resource_limit_patches() {
    [ "$RESOURCE_LIMITS_PRESET" == "$__RESOURCE_LIMITS_SKIP" ] && return 0
    [ -z "$_PROCESSED_RESOURCE_LIMITS" ] && fatal "_PROCESSED_RESOURCE_LIMITS is empty"

    local -r connector_ns="$(get_connector_namespace)"
    local -r trident_ns="$(get_trident_namespace)"
    local -r patch_path="resources"
    local -r patch_value="$_PROCESSED_RESOURCE_LIMITS"
    local -a patches_list_for_debugging=()

    logheader "$__INFO" "$(prefix_dryrun "Applying resource limits...")"
    logdebug "configured limits: $patch_value"

    # Note 1: The order we patch these is somewhat important to minimize downtime, as the operators create resources
    # (such as the Neptune controller) after a delay. And so, operators get patched first, and operator-created
    # resources second, ideally in the order they are created.
    #
    # Note 2: Trident does not support setting resource limits as of this writing; the Trident Operator will clear out
    # any resource limits we set on the controller (even if it's post-deployment). That said, the Trident Operator
    # itself does "support" resource limits, in the sense that they don't get cleared out when we set them.

    # Trident Operator
    if ! trident_will_be_installed_or_modified; then
        logdebug "skipping trident operator resource limits"
    elif create_kubectl_patch_for_containers "deploy/trident-operator" "$trident_ns" "$patch_path" "$patch_value"; then
        patches_list_for_debugging+=("$_return_value")
        apply_kubectl_patch "$_return_value"
    else
        add_problem "Failed to create resource limit patch for the Trident Operator deployment (unknown error)"
    fi

    # Connector operator
    if ! components_include_connector; then
        logdebug "skipping connector operator resource limits"
    elif create_kubectl_patch_for_containers "deploy/operator-controller-manager" "$connector_ns" "$patch_path" "$patch_value"; then
        patches_list_for_debugging+=("$_return_value")
        apply_kubectl_patch "$_return_value"
    else
        add_problem "Failed to create resource limit patch for the Astra Connector deployment (unknown error)"
    fi
    exit_if_problems

    # Neptune controller
    if ! components_include_neptune; then
        logdebug "skipping neptune resource limits"
    elif create_kubectl_patch_for_containers "deploy/neptune-controller-manager" "$connector_ns" "$patch_path" "$patch_value"; then
        patches_list_for_debugging+=("$_return_value")
        apply_kubectl_patch "$_return_value"
    else
        add_problem "Failed to create resource limit patch for the Neptune deployment (unknown error)"
    fi

    # Connector
    if ! components_include_connector; then
        logdebug "skipping connector resource limits"
    elif create_kubectl_patch_for_containers "deploy/astraconnect" "$connector_ns" "$patch_path" "$patch_value"; then
        patches_list_for_debugging+=("$_return_value")
        apply_kubectl_patch "$_return_value"
    else
        add_problem "Failed to create resource limit patch for the Astra Connector deployment (unknown error)"
    fi

    if debug_is_on && [ "${#patches[@]}" -gt 0 ]; then
        local disclaimer="# THIS FILE IS FOR DEBUGGING PURPOSES ONLY. These are the patches applied to the"
        disclaimer+="${__NEWLINE}# Trident Operator deployment when upgrading the Trident Operator."
        disclaimer+="${__NEWLINE}"
        append_lines_to_file "${__GENERATED_PATCHES_RESOURCE_LIMITS}" "$disclaimer" "${patches[@]}"
    fi
    exit_if_problems

    logdebug "done"
}

step_monitor_deployment_progress() {
    local -r connector_operator_ns="$(get_connector_operator_namespace)"
    local -r connector_ns="$(get_connector_namespace)"
    local -r trident_ns="$(get_trident_namespace)"

    logheader "$__INFO" "$(prefix_dryrun "Monitoring deployment progress...")"
    if ! is_dry_run; then
        sleep 20 # Wait for initial resources to be created and operators to detect changes
    fi

    if components_include_connector; then
        if is_dry_run; then
            logdebug "skip monitoring connector components because it's a dry run"
        elif ! wait_for_deployment_running "operator-controller-manager" "$connector_operator_ns" "3"; then
            add_problem "connector operator deploy: failed" "The Astra Connector Operator failed to deploy"
        elif ! wait_for_deployment_running "neptune-controller-manager" "$connector_ns" "3"; then
            add_problem "neptune deploy: failed" "Neptune failed to deploy"
        elif ! wait_for_deployment_running "astraconnect" "$connector_ns" "5"; then
            add_problem "astraconnect deploy: failed" "The Astra Connector failed to deploy"
        elif ! wait_for_cr_state "astraconnectors/astra-connector" ".status.natsSyncClient.status" "Registered with Astra" "$connector_ns"; then
            add_problem "cluster registration: failed" "Cluster registration failed"
        fi
    fi

    if trident_will_be_installed_or_modified; then
        if is_dry_run; then
            logdebug "skip monitoring trident components because it's a dry run"
        elif ! wait_for_deployment_running "trident-operator" "$trident_ns" "3"; then
            add_problem "trident operator: failed" "The Trident Operator failed to deploy"
        elif ! wait_for_cr_state "torc/$_EXISTING_TORC_NAME" ".status.status" "Installed" "$trident_ns" "12"; then
            add_problem "trident: failed" "Trident failed to deploy: status never reached 'Installed'"
        fi
    fi
}

step_cleanup_tmp_files() {
    debug_is_on && logdebug "last captured err: '$(get_captured_err)'"
    rm -f "$__ERR_FILE" &> /dev/null
}

#======================================================================
#== Main
#======================================================================
set_log_level
logln $__INFO "====== Astra Cluster Installer ${__RELEASE_VERSION} ======"
load_config_from_file_if_given "$CONFIG_FILE"
exit_if_problems

# ------------ PREFLIGHT CHECKS ------------
# CONFIG validation
get_configs
step_check_config
exit_if_problems

# TOOLS validation
logheader $__INFO "Checking if all required tools are installed..."
step_check_tools_are_installed "${__REQUIRED_TOOLS[@]}"
exit_if_problems

# K8S / KUBECTL validation
logheader $__INFO "Checking your Kubernetes version..."
step_check_kubectl_has_kustomize_support "$__KUBECTL_MIN_VERSION"
step_check_k8s_version_in_range "$__KUBERNETES_MIN_VERSION" "$__KUBERNETES_MAX_VERSION"
step_check_k8s_permissions
exit_if_problems
step_check_volumesnapshotclasses

# REGISTRY access
if [ -n "$NAMESPACE" ]; then step_check_namespace_exists; fi
if [ "$SKIP_IMAGE_CHECK" != "true" ]; then
    step_check_all_images_can_be_pulled
else
    logdebug "skipping registry and image check (SKIP_IMAGE_CHECK=true)"
fi

# ASTRA CONTROL access
if components_include_connector && [ "$SKIP_ASTRA_CHECK" != "true" ]; then
    step_check_astra_control_reachable
    exit_if_problems
    step_check_astra_cloud_and_cluster_id
else
    logdebug "skipping all Astra checks (COMPONENTS=${COMPONENTS}, SKIP_ASTRA_CHECK=${SKIP_ASTRA_CHECK})"
fi
exit_if_problems

# ------------ YAML GENERATION ------------
step_check_kubeconfig_choice
step_determine_resource_limit_preset
step_init_generated_dirs_and_files
step_kustomize_global_namespace_if_needed "$NAMESPACE" "$__GENERATED_KUSTOMIZATION_FILE"

# CONNECTOR yaml
if components_include_connector; then
    step_generate_astra_connector_yaml "$__GENERATED_CRS_DIR" "$__GENERATED_OPERATORS_DIR"
fi

# TRIDENT / ACP yaml
step_collect_existing_trident_info
<<<<<<< HEAD
if trident_is_missing; then
    step_generate_trident_fresh_install_yaml
elif [ -z "$_EXISTING_TRIDENT_OPERATOR_IMAGE" ]; then
    logwarn "Upgrading Trident without the Trident Operator is not currently supported, skipping."
else
    # Upgrade Trident/Operator?
    if components_include_trident && ! should_skip_trident_upgrade; then
        # Trident upgrade (includes operator upgrade if needed)
        if trident_image_needs_upgraded; then
            # if trident version < 23.10
            if version_higher_or_equal "23.07" "$_EXISTING_TRIDENT_VERSION"; then
                logwarn "Your Trident installation is at version 23.07, while the lowest required version to enable ACP is 23.10."
            fi

            if config_trident_image_is_custom; then
                local -r custom_image="$(as_full_image "$TRIDENT_IMAGE_REGISTRY" "$TRIDENT_IMAGE_REPO" "$TRIDENT_IMAGE_TAG")"
                local warning_message="Warning: we cannot verify the version of the custom Trident image you provided"
                warning_message += " ($custom_image). ACP support cannot be guaranteed if upgrading to that image."
                logwarn "$warning_message"
            fi

            if ! components_include_connector && (components_include_trident || components_include_acp); then
                if prompt_user_yes_no "Would you like to upgrade Trident? Choosing no will exit the script (yes/no):"; then
                    step_generate_torc_patch "$_EXISTING_TORC_NAME" "$(get_config_trident_image)" "" "" "$(get_config_trident_autosupport_image)"
                    trident_operator_image_needs_upgraded && step_generate_trident_operator_patch
                else
                    exit 0
                fi
            fi

            if components_include_connector; then
                if prompt_user_yes_no "Would you like to upgrade Trident? If you choose no, ACP will remain disabled"; then
                    step_generate_torc_patch "$_EXISTING_TORC_NAME" "$(get_config_trident_image)" "" "" "$(get_config_trident_autosupport_image)"
                    trident_operator_image_needs_upgraded && step_generate_trident_operator_patch
                else
                    loginfo "Trident will not be upgraded and ACP will remain disabled."
                fi
            fi

        # Trident operator upgrade (standalone)
        elif trident_operator_image_needs_upgraded; then
            if config_trident_operator_image_is_custom || prompt_user_yes_no "Would you like to upgrade the Trident Operator?"; then
                step_generate_trident_operator_patch
            else
                loginfo "Trident Operator will not be upgraded."
=======
exit_if_problems

step_existing_trident_flags_compatibility_check
exit_if_problems

if trident_will_be_installed_or_modified; then
    if trident_is_missing; then
        step_generate_trident_fresh_install_yaml
    elif [ -z "$_EXISTING_TRIDENT_OPERATOR_IMAGE" ]; then
        logwarn "Upgrading Trident without the Trident Operator is not currently supported, skipping."
    elif existing_trident_can_be_modified; then
        # Upgrade Trident/Operator?
        if components_include_trident; then
            # Trident upgrade (includes operator upgrade if needed)
            if trident_image_needs_upgraded; then
                if config_trident_image_is_custom || prompt_user_yes_no "Would you like to upgrade Trident?"; then
                    step_generate_torc_patch "$_EXISTING_TORC_NAME" "$(get_config_trident_image)" "" "" "$(get_config_trident_autosupport_image)"
                    trident_operator_image_needs_upgraded && step_generate_trident_operator_patch
                else
                    loginfo "Trident will not be upgraded."
                fi
            # Trident operator upgrade (standalone)
            elif trident_operator_image_needs_upgraded; then
                if config_trident_operator_image_is_custom || prompt_user_yes_no "Would you like to upgrade the Trident Operator?"; then
                    step_generate_trident_operator_patch
                else
                    loginfo "Trident Operator will not be upgraded."
                fi
>>>>>>> bb786736
            fi
        else
            logdebug "Skipping Trident upgrade (COMPONENTS=${COMPONENTS}, DO_NOT_MODIFY_EXISTING_TRIDENT=${DO_NOT_MODIFY_EXISTING_TRIDENT})"
        fi

        # Upgrade/Enable ACP?
        if components_include_acp; then
            # Enable ACP if needed (includes ACP upgrade)
            if ! acp_is_enabled; then
                if config_acp_image_is_custom || prompt_user_yes_no "Would you like to enable ACP?"; then
                    step_generate_torc_patch "$_EXISTING_TORC_NAME" "" "$(get_config_acp_image)" "true"
                else
                    loginfo "ACP will not be enabled."
                fi
            # ACP upgrade (ACP already enabled)
            elif acp_image_needs_upgraded; then
                if config_acp_image_is_custom || prompt_user_yes_no "Would you like to upgrade ACP?"; then
                    step_generate_torc_patch "$_EXISTING_TORC_NAME" "" "$(get_config_acp_image)" "true"
                else
                    loginfo "ACP will not be upgraded."
                fi
            fi
        else
            logdebug "Skipping ACP changes (COMPONENTS=${COMPONENTS})"
        fi
    fi
fi

# IMAGE REMAPS, LABELS, RESOURCE LIMITS yaml
step_add_labels_to_kustomization "${_PROCESSED_LABELS}" "${__GENERATED_KUSTOMIZATION_FILE}" "${__GENERATED_CRS_FILE}"
step_add_image_remaps_to_kustomization
exit_if_problems

# ------------ DEPLOYMENT ------------
step_apply_resources
step_apply_trident_operator_patches
step_apply_torc_patches
step_generate_and_apply_resource_limit_patches
step_monitor_deployment_progress
exit_if_problems

if ! is_dry_run; then
    logheader $__INFO "Cluster management complete!"
else
    debug_is_on && print_built_config
    logheader $__INFO "$(prefix_dryrun "See generated files")"
    loginfo "$(find "$__GENERATED_CRS_DIR" -type f)"
    _msg="You can run 'kustomize build $__GENERATED_OPERATORS_DIR > $__GENERATED_OPERATORS_DIR/resources.yaml'"
    _msg+=" to view the CRDs and operator resources that will be applied."
    logln $__INFO "$_msg"
    exit 0
fi

step_cleanup_tmp_files
<|MERGE_RESOLUTION|>--- conflicted
+++ resolved
@@ -2527,7 +2527,6 @@
 
 # TRIDENT / ACP yaml
 step_collect_existing_trident_info
-<<<<<<< HEAD
 if trident_is_missing; then
     step_generate_trident_fresh_install_yaml
 elif [ -z "$_EXISTING_TRIDENT_OPERATOR_IMAGE" ]; then
@@ -2573,8 +2572,11 @@
                 step_generate_trident_operator_patch
             else
                 loginfo "Trident Operator will not be upgraded."
-=======
-exit_if_problems
+            fi
+        fi
+    else
+        logdebug "Skipping Trident upgrade (COMPONENTS=${COMPONENTS}, SKIP_TRIDENT_UPGRADE=${SKIP_TRIDENT_UPGRADE})"
+    fi
 
 step_existing_trident_flags_compatibility_check
 exit_if_problems
@@ -2602,7 +2604,6 @@
                 else
                     loginfo "Trident Operator will not be upgraded."
                 fi
->>>>>>> bb786736
             fi
         else
             logdebug "Skipping Trident upgrade (COMPONENTS=${COMPONENTS}, DO_NOT_MODIFY_EXISTING_TRIDENT=${DO_NOT_MODIFY_EXISTING_TRIDENT})"
