--- conflicted
+++ resolved
@@ -234,16 +234,11 @@
     # Store the current env so it can be re-applied after sourcing the config file
     local -r previous_env="$(env)"
 
-<<<<<<< HEAD
     # Set config file values first
     set_config_from_string "$(cat "$config_file")"
 
     # Set previous env second to allow vars provided through the command line to take priority
     set_config_from_string "$previous_env"
-=======
-    # shellcheck disable=SC1090
-    source "$config_file"
->>>>>>> a9c98722
     set_log_level
 
     # Check if api token was populated after sourcing config file
