/*
 * Copyright (c) 2022. NetApp, Inc. All Rights Reserved.
 */

package common

const (
	DefaultImageRegistry = "netappdownloads.jfrog.io/docker-astra-control-staging/arch30/neptune"

	AstraConnectName            = "astraconnect"
	AstraConnectDefaultReplicas = 1
<<<<<<< HEAD
	AstraConnectDefaultImage    = "netapp/astra-connector:1.0.202307282133"
=======
	AstraConnectDefaultImage    = "astra-connector:1.0.202306162024"
>>>>>>> 7922c42b

	NatsSyncClientName                  = "natssync-client"
	NatsSyncClientDefaultReplicas       = 1
	NatsSyncClientPort                  = 8080
	NatsSyncClientProtocol              = "TCP"
	NatsSyncClientKeystoreUrl           = "configmap:///configmap-data"
	NatsSyncClientDefaultImage          = "natssync-client:2.1.202306281610"
	NatsSyncClientDefaultCloudBridgeURL = "https://astra.netapp.io"

	NatsName               = "nats"
	NatsClusterServiceName = "nats-cluster"
	NatsConfigMapName      = "nats-configmap"
	NatsServiceAccountName = "nats-serviceaccount"
	NatsVolumeName         = "nats-configmap-volume"
	NatsClientPort         = 4222
	NatsClusterPort        = 6222
	NatsMonitorPort        = 8222
	NatsMetricsPort        = 7777
	NatsGatewaysPort       = 7522
	NatsDefaultReplicas    = 2
	// NatsDefaultImage when changing default image push image to jfrog as well
	NatsDefaultImage = "nats:2.8.4-alpine3.15"
	NatsMaxPayload   = 8388608

	NatsSyncClientConfigMapName               = "natssync-client-configmap"
	NatsSyncClientConfigMapRoleName           = "natssync-client-configmap-role"
	NatsSyncClientConfigMapRoleBindingName    = "natssync-client-configmap-rolebinding"
	NatsSyncClientConfigMapServiceAccountName = "natssync-client-configmap-serviceaccount"
	NatsSyncClientConfigMapVolumeName         = "natssync-client-configmap-volume"

	NeptuneName                          = "neptune-controller-manager"
	NeptuneLeaderElectionRoleName        = "neptune-leader-election-role"
	NeptuneLeaderElectionRoleBindingName = "neptune-leader-election-rolebinding"
	NeptuneClusterRoleName               = "neptune-manager-role"
	NeptuneMetricServicePort             = 8443
	NeptuneMetricServiceProtocol         = "TCP"
	NeptuneDefaultImage                  = "neptune:main-b65bdb9-July21"

	AstraPrivateCloudType = "private"
	AstraPrivateCloudName = "private"

	ConnectorRelayCapability   = "relayV1"
	ConnectorWatcherCapability = "watcherV1"

	AstraClustersAPIVersion        = "1.4"
	AstraManagedClustersAPIVersion = "1.2"
)

func GetConnectorCapabilities() []string {
	return []string{
		ConnectorRelayCapability,
		ConnectorWatcherCapability,
	}
}<|MERGE_RESOLUTION|>--- conflicted
+++ resolved
@@ -9,11 +9,7 @@
 
 	AstraConnectName            = "astraconnect"
 	AstraConnectDefaultReplicas = 1
-<<<<<<< HEAD
-	AstraConnectDefaultImage    = "netapp/astra-connector:1.0.202307282133"
-=======
-	AstraConnectDefaultImage    = "astra-connector:1.0.202306162024"
->>>>>>> 7922c42b
+	AstraConnectDefaultImage    = "astra-connector:1.0.202307282133"
 
 	NatsSyncClientName                  = "natssync-client"
 	NatsSyncClientDefaultReplicas       = 1
