--- conflicted
+++ resolved
@@ -33,11 +33,7 @@
 // GetDeploymentObjects returns a NatsSyncClient Deployment object
 func (d *NatsSyncClientDeployer) GetDeploymentObjects(m *v1.AstraConnector, ctx context.Context) ([]client.Object, error) {
 	log := ctrllog.FromContext(ctx)
-<<<<<<< HEAD
-	ls := LabelsForNatsSyncClient(common.NatssyncClientName)
-=======
 	ls := LabelsForNatsSyncClient(common.NatsSyncClientName)
->>>>>>> f585de82
 
 	var imageRegistry string
 	var containerImage string
@@ -57,11 +53,7 @@
 	natsSyncClientImage = fmt.Sprintf("%s/%s", imageRegistry, containerImage)
 	log.Info("Using NatsSyncClient image", "image", natsSyncClientImage)
 	natsSyncCloudBridgeURL := register.GetAstraHostURL(m)
-<<<<<<< HEAD
-	keyStoreURLSplit := strings.Split(common.NatssyncClientKeystoreUrl, "://")
-=======
 	keyStoreURLSplit := strings.Split(common.NatsSyncClientKeystoreUrl, "://")
->>>>>>> f585de82
 	if len(keyStoreURLSplit) < 2 {
 		return nil, errors.New("invalid keyStoreURLSplit provided, format - configmap:///configmap-data")
 	}
@@ -70,13 +62,8 @@
 	if m.Spec.NatsSyncClient.Replicas > 1 {
 		replicas = m.Spec.NatsSyncClient.Replicas
 	} else {
-<<<<<<< HEAD
-		log.Info("Defaulting the NatsSyncClient replica size", "size", common.NatssyncClientSize)
-		replicas = common.NatssyncClientSize
-=======
 		log.Info("Defaulting the NatsSyncClient replica size", "size", common.NatsSyncClientDefaultReplicas)
 		replicas = common.NatsSyncClientDefaultReplicas
->>>>>>> f585de82
 	}
 
 	dep := &appsv1.Deployment{
@@ -96,11 +83,7 @@
 				Spec: corev1.PodSpec{
 					Containers: []corev1.Container{{
 						Image: natsSyncClientImage,
-<<<<<<< HEAD
-						Name:  common.NatssyncClientName,
-=======
 						Name:  common.NatsSyncClientName,
->>>>>>> f585de82
 						Env: []corev1.EnvVar{
 							{
 								Name:  "NATS_SERVER_URL",
