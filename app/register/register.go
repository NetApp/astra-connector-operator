/*
 * Copyright (c) 2024. NetApp, Inc. All Rights Reserved.
 */

package register

import (
	"bytes"
	"context"
	"crypto/tls"
	"encoding/base64"
	"encoding/json"
	"fmt"
	"io"
	"math"
	"net"
	"net/http"
	"strconv"
	"strings"
	"time"

	"github.com/go-logr/logr"
	"github.com/pkg/errors"
	coreV1 "k8s.io/api/core/v1"
	"k8s.io/apimachinery/pkg/types"
	"sigs.k8s.io/controller-runtime/pkg/client"

	"github.com/NetApp-Polaris/astra-connector-operator/common"
	v1 "github.com/NetApp-Polaris/astra-connector-operator/details/operator-sdk/api/v1"
)

const (
	errorRetrySleep         = time.Second * 3
	clusterUnManagedState   = "unmanaged"
	clusterManagedState     = "managed"
	getClusterPollCount     = 5
	connectorInstalled      = "installed"
	connectorInstallPending = "pending"
)

// HTTPClient interface used for request and to facilitate testing
type HTTPClient interface {
	Do(req *http.Request) (*http.Response, error)
}

// HeaderMap User specific details required for the http header
type HeaderMap struct {
	AccountId     string
	Authorization string
}

// DoRequest Makes http request with the given parameters
func DoRequest(ctx context.Context, client HTTPClient, method, url string, body io.Reader, headerMap HeaderMap, log logr.Logger, retryCount ...int) (*http.Response, error, context.CancelFunc) {
	// Default retry count
	retries := 1
	if len(retryCount) > 0 {
		retries = retryCount[0]
	}

	var httpResponse *http.Response
	var err error
	var cancel context.CancelFunc

	for i := 0; i < retries; i++ {
		sleepTimeout := time.Duration(math.Pow(2, float64(i))) * time.Second
		log.Info(fmt.Sprintf("Retry %d, waiting for %v before next retry\n", i, sleepTimeout))

		// Child context that can't exceed a deadline specified
		var childCtx context.Context
		childCtx, cancel = context.WithTimeout(ctx, 3*time.Minute)

		req, _ := http.NewRequestWithContext(childCtx, method, url, body)

		req.Header.Add("Content-Type", "application/json")

		if headerMap.Authorization != "" {
			req.Header.Add("authorization", headerMap.Authorization)
		}

		httpResponse, err = client.Do(req)
		if err == nil && httpResponse.StatusCode >= 200 && httpResponse.StatusCode < 300 {
			log.Info("Request successful")
			break
		}

		if err != nil {
			log.Info(fmt.Sprintf("Request failed with error: %v\n", err))
		} else {
			log.Info(fmt.Sprintf("Request failed with error: %v\n", httpResponse.Status))
		}

		// If the request failed or the server returned a non-2xx status code, wait before retrying
		time.Sleep(sleepTimeout)
	}

	return httpResponse, err, cancel
}

type ClusterRegisterUtil interface {
	GetConnectorIDFromConfigMap(cmData map[string]string) (string, error)
	GetNatsSyncClientRegistrationURL() string
	GetNatsSyncClientUnregisterURL() string
	RegisterNatsSyncClient() (string, string, error)
	UnRegisterNatsSyncClient() error
	GetAPITokenFromSecret(secretName string) (string, string, error)
	RegisterClusterWithAstra(astraConnectorId, clusterId string) (string, string, error)
	CloudExists(astraHost, cloudID, apiToken string) bool
	ListClouds(astraHost, apiToken string) (*http.Response, error)
	GetCloudId(astraHost, cloudType, apiToken string, retryTimeout ...time.Duration) (string, string, error)
	CreateCloud(astraHost, cloudType, apiToken string) (string, string, error)
	GetOrCreateCloud(astraHost, cloudType, apiToken string) (string, string, error)
	GetClusters(astraHost, cloudId, apiToken string) (GetClustersResponse, string, error)
	GetCluster(astraHost, cloudId, clusterId, apiToken string) (Cluster, string, error)
	CreateCluster(astraHost, cloudId, astraConnectorId, apiToken string) (ClusterInfo, string, error)
	UpdateCluster(astraHost, cloudId, clusterId, astraConnectorId, apiToken string) (string, error)
	CreateOrUpdateCluster(astraHost, cloudId, clusterId, astraConnectorId, connectorInstall, clustersMethod, apiToken string) (ClusterInfo, string, error)
	CreateManagedCluster(astraHost, cloudId, clusterID, connectorInstall, apiToken string) (string, error)
	UpdateManagedCluster(astraHost, clusterId, astraConnectorId, connectorInstall, apiToken string) (string, error)
	CreateOrUpdateManagedCluster(astraHost, cloudId, clusterId, astraConnectorId, managedClustersMethod, apiToken string) (ClusterInfo, string, error)
	ValidateAndGetCluster(astraHost, cloudId, apiToken, clusterId string) (ClusterInfo, string, error)
}

type clusterRegisterUtil struct {
	AstraConnector *v1.AstraConnector
	Client         HTTPClient
	K8sClient      client.Client
	Ctx            context.Context
	Log            logr.Logger
}

func NewClusterRegisterUtil(astraConnector *v1.AstraConnector, client HTTPClient, k8sClient client.Client, log logr.Logger, ctx context.Context) ClusterRegisterUtil {
	return &clusterRegisterUtil{
		AstraConnector: astraConnector,
		Client:         client,
		K8sClient:      k8sClient,
		Log:            log,
		Ctx:            ctx,
	}
}

// ******************************
//  FUNCTIONS TO REGISTER NATS
// ******************************

type AstraConnector struct {
	Id string `json:"locationID"`
}

// GetConnectorIDFromConfigMap Returns already registered ConnectorId
func (c clusterRegisterUtil) GetConnectorIDFromConfigMap(cmData map[string]string) (string, error) {
	var serviceKeyDataString string
	var serviceKeyData map[string]interface{}
	for key := range cmData {
		if key == "cloud-master_locationData.json" {
			continue
		}
		serviceKeyDataString = cmData[key]
		if err := json.Unmarshal([]byte(serviceKeyDataString), &serviceKeyData); err != nil {
			return "", err
		}
	}
	return serviceKeyData["locationID"].(string), nil
}

// GetNatsSyncClientRegistrationURL Returns NatsSyncClient Registration URL
func (c clusterRegisterUtil) GetNatsSyncClientRegistrationURL() string {
	natsSyncClientURL := fmt.Sprintf("http://%s.%s:%d/bridge-client/1", common.NatsSyncClientName, c.AstraConnector.Namespace, common.NatsSyncClientPort)
	natsSyncClientRegisterURL := fmt.Sprintf("%s/register", natsSyncClientURL)
	return natsSyncClientRegisterURL
}

// GetNatsSyncClientUnregisterURL returns NatsSyncClient Unregister URL
func (c clusterRegisterUtil) GetNatsSyncClientUnregisterURL() string {
	natsSyncClientURL := fmt.Sprintf("http://%s.%s:%d/bridge-client/1", common.NatsSyncClientName, c.AstraConnector.Namespace, common.NatsSyncClientPort)
	natsSyncClientRegisterURL := fmt.Sprintf("%s/unregister", natsSyncClientURL)
	return natsSyncClientRegisterURL
}

// generateAuthPayload Returns the payload for authentication
func (c clusterRegisterUtil) generateAuthPayload() ([]byte, string, error) {
	apiToken, errorReason, err := c.GetAPITokenFromSecret(c.AstraConnector.Spec.Astra.TokenRef)
	if err != nil {
		return nil, errorReason, err
	}

	authPayload, err := json.Marshal(map[string]string{
		"userToken": apiToken,
		"accountId": c.AstraConnector.Spec.Astra.AccountId,
	})

	if err != nil {
		return nil, "Failed to marshal auth payload", err
	}

	reqBodyBytes, err := json.Marshal(map[string]string{"authToken": base64.StdEncoding.EncodeToString(authPayload)})
	if err != nil {
		return nil, "Failed to marshal auth token", err
	}

	return reqBodyBytes, "", nil
}

// UnRegisterNatsSyncClient Unregisters NatsSyncClient
func (c clusterRegisterUtil) UnRegisterNatsSyncClient() error {
	natsSyncClientUnregisterURL := c.GetNatsSyncClientUnregisterURL()
	reqBodyBytes, _, err := c.generateAuthPayload()
	if err != nil {
		return err
	}

	response, err, cancel := DoRequest(c.Ctx, c.Client, http.MethodPost, natsSyncClientUnregisterURL, bytes.NewBuffer(reqBodyBytes), HeaderMap{}, c.Log)
	defer cancel()

	if err != nil {
		return errors.New(CreateErrorMsg("UnRegisterNatsSyncClient", "make POST call", natsSyncClientUnregisterURL, response.Status, "", err))
	}

	if response.StatusCode != http.StatusNoContent {
		bodyBytes, err := io.ReadAll(response.Body)
		if err != nil {
			return errors.New(CreateErrorMsg("UnRegisterNatsSyncClient", "read response", natsSyncClientUnregisterURL, response.Status, "", err))
		}
		return errors.New(CreateErrorMsg("UnRegisterNatsSyncClient", "make POST call", natsSyncClientUnregisterURL, response.Status, string(bodyBytes), errors.New("Unexpected unregistration status")))
	}

	return nil
}

// RegisterNatsSyncClient Registers NatsSyncClient with NatsSyncServer
func (c clusterRegisterUtil) RegisterNatsSyncClient() (string, string, error) {
	natsSyncClientRegisterURL := c.GetNatsSyncClientRegistrationURL()
	reqBodyBytes, errorReason, err := c.generateAuthPayload()
	if err != nil {
		return "", errorReason, err
	}

	response, err, cancel := DoRequest(c.Ctx, c.Client, http.MethodPost, natsSyncClientRegisterURL, bytes.NewBuffer(reqBodyBytes), HeaderMap{}, c.Log, 3)
	defer cancel()
	if err != nil {
		return "", CreateErrorMsg("RegisterNatsSyncClient", "make POST call", natsSyncClientRegisterURL, response.Status, "", err), err
	}

	c.Log.Info(fmt.Sprintf("response %v, %v, %v", response.Body, response.Status, response.StatusCode))

	if response.StatusCode != http.StatusCreated {
		bodyBytes, err := io.ReadAll(response.Body)
		if err != nil {
			return "", CreateErrorMsg("RegisterNatsSyncClient", "read response from POST call", natsSyncClientRegisterURL, response.Status, "", err), err
		}
		errorMsg := CreateErrorMsg("RegisterNatsSyncClient", "make POST call", natsSyncClientRegisterURL, response.Status, string(bodyBytes), errors.New("Unexpected registration status"))
		return "", errorMsg, errors.New(errorMsg)
	}

	astraConnector := &AstraConnector{}
	err = json.NewDecoder(response.Body).Decode(astraConnector)
	if err != nil {
		return "", CreateErrorMsg("RegisterNatsSyncClient", "decode response", natsSyncClientRegisterURL, response.Status, "", err), err
	}

	return astraConnector.Id, "", nil
}

// ************************************************
//  FUNCTIONS TO REGISTER CLUSTER WITH ASTRA
// ************************************************

func GetAstraHostURL(astraConnector *v1.AstraConnector) string {
	var astraHost string
	if astraConnector.Spec.NatsSyncClient.CloudBridgeURL != "" {
		astraHost = astraConnector.Spec.NatsSyncClient.CloudBridgeURL
	} else {
		astraHost = common.NatsSyncClientDefaultCloudBridgeURL
	}

	return astraHost
}

func (c clusterRegisterUtil) getAstraHostFromURL(astraHostURL string) (string, error) {
	cloudBridgeURLSplit := strings.Split(astraHostURL, "://")
	if len(cloudBridgeURLSplit) != 2 {
		errStr := fmt.Sprintf("invalid cloudBridgeURL provided: %s, format - https://hostname", astraHostURL)
		return "", errors.New(errStr)
	}
	return cloudBridgeURLSplit[1], nil
}

func (c clusterRegisterUtil) logHttpError(response *http.Response) {
	bodyBytes, err := io.ReadAll(response.Body)
	if err != nil {
		c.Log.Error(err, "Error reading response body")
	} else {
		c.Log.Info("Received unexpected status", "responseBody", string(bodyBytes), "status", response.Status)
		err = response.Body.Close()
		if err != nil {
			c.Log.Error(err, "Error closing the response body")
		}
	}
}

func (c clusterRegisterUtil) readResponseBody(response *http.Response) ([]byte, error) {
	bodyBytes, err := io.ReadAll(response.Body)
	if err != nil {
		return nil, err
	}
	return bodyBytes, nil
}

func (c clusterRegisterUtil) setHttpClient(disableTls bool, astraHost string) error {
	if disableTls {
		http.DefaultTransport.(*http.Transport).TLSClientConfig = &tls.Config{InsecureSkipVerify: true}
		c.Log.WithValues("disableTls", disableTls).Info("TLS Validation Disabled! Not for use in production!")
	}

	if c.AstraConnector.Spec.NatsSyncClient.HostAliasIP != "" {
		c.Log.WithValues("HostAliasIP", c.AstraConnector.Spec.NatsSyncClient.HostAliasIP).Info("Using the HostAlias IP")
		cloudBridgeHost, err := c.getAstraHostFromURL(astraHost)
		if err != nil {
			return err
		}

		dialer := &net.Dialer{
			Timeout:   30 * time.Second,
			KeepAlive: 30 * time.Second,
		}

		http.DefaultTransport.(*http.Transport).DialContext = func(ctx context.Context, network, addr string) (net.Conn, error) {
			if addr == cloudBridgeHost+":443" {
				addr = c.AstraConnector.Spec.NatsSyncClient.HostAliasIP + ":443"
			}
			if addr == cloudBridgeHost+":80" {
				addr = c.AstraConnector.Spec.NatsSyncClient.HostAliasIP + ":80"
			}
			return dialer.DialContext(ctx, network, addr)
		}
	}

	c.Client = &http.Client{}
	return nil
}

func (c clusterRegisterUtil) CloudExists(astraHost, cloudID, apiToken string) bool {
	url := fmt.Sprintf("%s/accounts/%s/topology/v1/clouds/%s", astraHost, c.AstraConnector.Spec.Astra.AccountId, cloudID)

	headerMap := HeaderMap{Authorization: fmt.Sprintf("Bearer %s", apiToken)}
	response, err, cancel := DoRequest(c.Ctx, c.Client, http.MethodGet, url, nil, headerMap, c.Log)
	defer cancel()

	if err != nil {
		c.Log.Error(err, "Error getting Cloud: "+cloudID)
		return false
	}

	if response.StatusCode == http.StatusNotFound {
		c.Log.Info("Cloud Not Found: " + cloudID)
		return false
	}

	if response.StatusCode != http.StatusOK {
		msg := fmt.Sprintf("Get Clouds call returned with status: %s", response.Status)
		c.Log.Error(errors.New("Invalid Status"), msg)
		return false
	}

	c.Log.Info("Cloud Found: " + cloudID)
	return true
}

func (c clusterRegisterUtil) ListClouds(astraHost, apiToken string) (*http.Response, error) {
	url := fmt.Sprintf("%s/accounts/%s/topology/v1/clouds", astraHost, c.AstraConnector.Spec.Astra.AccountId)

	c.Log.Info("Getting clouds")
	headerMap := HeaderMap{Authorization: fmt.Sprintf("Bearer %s", apiToken)}
	response, err, cancel := DoRequest(c.Ctx, c.Client, http.MethodGet, url, nil, headerMap, c.Log)
	defer cancel()

	if err != nil {
		return nil, err
	}

	return response, nil
}

func (c clusterRegisterUtil) GetCloudId(astraHost, cloudType, apiToken string, retryTimeout ...time.Duration) (string, string, error) {
	// TODO: This function assumes that only ONE cloud instance of a given cloud type would be present in the persistence.
	// TODO: If we ever choose to support multiple cloud instances of type "private" this function wouldn't support that and an enhancement would be needed.

	success := false
	var response *http.Response
	timeout := time.Second * 30
	if len(retryTimeout) > 0 {
		timeout = retryTimeout[0]
	}
	timeExpire := time.Now().Add(timeout)

	for time.Now().Before(timeExpire) {
		var err error
		response, err = c.ListClouds(astraHost, apiToken)
		if err != nil {
			c.Log.Error(err, "Error listing clouds")
			time.Sleep(errorRetrySleep)
			continue
		}

		if response.StatusCode == 200 {
			success = true
			break
		}

		c.logHttpError(response)
		_ = response.Body.Close()
		time.Sleep(errorRetrySleep)
	}

	if !success {
		return "", "Failed to Get Clouds", fmt.Errorf("timed out querying Astra API")
	}

	defer func(Body io.ReadCloser) {
		_ = Body.Close()
	}(response.Body)

	type respData struct {
		Items []struct {
			CloudType string `json:"cloudType"`
			Id        string `json:"id"`
		} `json:"items"`
	}

	bodyBytes, err := c.readResponseBody(response)
	if err != nil {
		return "", "Failed to read response from Get Clouds", err
	}
	resp := respData{}
	err = json.Unmarshal(bodyBytes, &resp)
	if err != nil {
		return "", "Failed to unmarshal response from Get Clouds", err
	}

	var cloudId string
	for _, cloudInfo := range resp.Items {
		if cloudInfo.CloudType == cloudType {
			cloudId = cloudInfo.Id
			break
		}
	}

	return cloudId, "", nil
}

func (c clusterRegisterUtil) CreateCloud(astraHost, cloudType, apiToken string) (string, string, error) {
	url := fmt.Sprintf("%s/accounts/%s/topology/v1/clouds", astraHost, c.AstraConnector.Spec.Astra.AccountId)
	payLoad := map[string]string{
		"type":      "application/astra-cloud",
		"version":   "1.0",
		"name":      common.AstraPrivateCloudName,
		"cloudType": cloudType,
	}

	reqBodyBytes, err := json.Marshal(payLoad)
	if err != nil {
		return "", fmt.Sprintf("Failed to marshal request body payload for POST %v", url), err
	}

	c.Log.WithValues("cloudType", cloudType).Info("Creating cloud")
	headerMap := HeaderMap{Authorization: fmt.Sprintf("Bearer %s", apiToken)}
	response, err, cancel := DoRequest(c.Ctx, c.Client, http.MethodPost, url, bytes.NewBuffer(reqBodyBytes), headerMap, c.Log)
	defer cancel()

	if err != nil {
		return "", CreateErrorMsg("CreateCloud", "make POST call", url, response.Status, "", err), err
	}

	type CloudResp struct {
		ID   string `json:"id"`
		Name string `json:"name"`
	}

	respBody, err := c.readResponseBody(response)
	if err != nil {
		return "", CreateErrorMsg("CreateCloud", "read response from POST call", url, response.Status, "", err), err
	}

	cloudResp := &CloudResp{}
	err = json.Unmarshal(respBody, &cloudResp)
	if err != nil {
		return "", CreateErrorMsg("CreateCloud", "unmarshal response from POST call", url, response.Status, string(respBody), err), err
	}

	if cloudResp.ID == "" {
		c.Log.WithValues("response", string(respBody)).Error(errors.New("got empty cloud id"), "invalid response")
	}

	return cloudResp.ID, "", nil
}

func (c clusterRegisterUtil) GetOrCreateCloud(astraHost, cloudType, apiToken string) (string, string, error) {
	// If a cloudId is specified in the CR Spec, validate its existence.
	// If the provided cloudId is valid, return the same.
	// If it is not a valid cloudId i.e., provided cloudId doesn't exist in the DB, return an error
	cloudId := c.AstraConnector.Spec.Astra.CloudId
	if cloudId != "" {
		c.Log.WithValues("cloudID", cloudId).Info("Validating the provided CloudId")
		if !c.CloudExists(astraHost, cloudId, apiToken) {
			errMsg := fmt.Sprintf("Invalid CloudId %v provided in the Spec", cloudId)
			return "", errMsg, errors.New(errMsg)
		}

		c.Log.WithValues("cloudID", cloudId).Info("CloudId exists in the system")
		return cloudId, "", nil
	}

	// When a cloudId is not specified in the CR Spec, check if a cloud of type "private"
	// exists in the system. If it exists, return the CloudId of the "private" cloud.
	// Otherwise, proceed to create a cloud of type "private" and the return the CloudId
	// of the newly created cloud.
	c.Log.WithValues("cloudType", cloudType).Info("Fetching Cloud Id")

	cloudId, errorReason, err := c.GetCloudId(astraHost, cloudType, apiToken)
	if err != nil {
		c.Log.Error(err, "Error fetching cloud ID")
		return "", errorReason, err
	}

	if cloudId == "" {
		c.Log.Info("Cloud doesn't seem to exist, creating the cloud", "cloudType", cloudType)
		cloudId, errorReason, err = c.CreateCloud(astraHost, cloudType, apiToken)
		if err != nil {
			c.Log.Error(err, "Failed to create cloud", "cloudType", cloudType)
			return "", errorReason, err
		}
		if cloudId == "" {
			return "", "Got empty Cloud Id from POST call to clouds", fmt.Errorf("could not create cloud of type %s", cloudType)
		}
	}

	c.Log.WithValues("cloudID", cloudId).Info("Found/Created Cloud")

	return cloudId, "", nil
}

type Cluster struct {
	Type                       string   `json:"type,omitempty"`
	Version                    string   `json:"version,omitempty"`
	ID                         string   `json:"id,omitempty"`
	Name                       string   `json:"name,omitempty"`
	ManagedState               string   `json:"managedState,omitempty"`
	ClusterType                string   `json:"clusterType,omitempty"`
	CloudID                    string   `json:"cloudID,omitempty"`
	PrivateRouteID             string   `json:"privateRouteID,omitempty"`
	ConnectorCapabilities      []string `json:"connectorCapabilities,omitempty"`
	ConnectorInstall           string   `json:"connectorInstall,omitempty"`
	TridentManagedStateDesired string   `json:"tridentManagedStateDesired,omitempty"`
	ApiServiceID               string   `json:"apiServiceID,omitempty"`
}

type GetClustersResponse struct {
	Items []Cluster `json:"items"`
}

type ClusterInfo struct {
	ID               string
	Name             string
	ManagedState     string
	ConnectorInstall string
}

// GetClusters Returns a list of existing clusters
func (c clusterRegisterUtil) GetClusters(astraHost, cloudId, apiToken string) (GetClustersResponse, string, error) {
	url := fmt.Sprintf("%s/accounts/%s/topology/v1/clouds/%s/clusters", astraHost, c.AstraConnector.Spec.Astra.AccountId, cloudId)
	var clustersRespJson GetClustersResponse

	c.Log.Info("Getting Clusters")

	headerMap := HeaderMap{Authorization: fmt.Sprintf("Bearer %s", apiToken)}
	response, err, cancel := DoRequest(c.Ctx, c.Client, http.MethodGet, url, nil, headerMap, c.Log)
	defer cancel()

	if err != nil {
		return clustersRespJson, CreateErrorMsg("GetClusters", "make GET call", url, response.Status, "", err), err
	}

	if response.StatusCode != http.StatusOK {
		errorMsg := CreateErrorMsg("GetClusters", "make GET call", url, response.Status, "", err)
		return clustersRespJson, errorMsg, errors.New(errorMsg)
	}

	respBody, err := io.ReadAll(response.Body)
	if err != nil {
		return clustersRespJson, CreateErrorMsg("GetClusters", "read response from GET call", url, response.Status, string(respBody), err), err
	}

	err = json.Unmarshal(respBody, &clustersRespJson)
	if err != nil {
		return clustersRespJson, CreateErrorMsg("GetClusters", "unmarshal response from GET call", url, response.Status, string(respBody), err), err
	}

	return clustersRespJson, "", nil
}

// pollForClusterToBeInDesiredState Polls until a given cluster is in desired state (or until timeout)
func (c clusterRegisterUtil) pollForClusterToBeInDesiredState(astraHost, cloudId, clusterId, desiredState, apiToken string) error {
	for i := 1; i <= getClusterPollCount; i++ {
		time.Sleep(15 * time.Second)
		getCluster, errorMsg, getClusterErr := c.GetCluster(astraHost, cloudId, clusterId, apiToken)

		if getClusterErr != nil {
			return errors.New(errorMsg)
		}

		if getCluster.ManagedState == desiredState {
			return nil
		}
	}
	return errors.New(CreateErrorMsg("pollForClusterToBeInDesiredState", "check cluster state", astraHost, "", "", errors.New("cluster state not changed to desired state: "+clusterId)))
}

// GetCluster Returns the details of the given clusterID (if it exists)
func (c clusterRegisterUtil) GetCluster(astraHost, cloudId, clusterId, apiToken string) (Cluster, string, error) {
	url := fmt.Sprintf("%s/accounts/%s/topology/v1/clouds/%s/clusters/%s", astraHost, c.AstraConnector.Spec.Astra.AccountId, cloudId, clusterId)
	var clustersRespJson Cluster

	headerMap := HeaderMap{Authorization: fmt.Sprintf("Bearer %s", apiToken)}
	response, err, cancel := DoRequest(c.Ctx, c.Client, http.MethodGet, url, nil, headerMap, c.Log)
	defer cancel()

	if err != nil {
		return Cluster{}, CreateErrorMsg("GetCluster", "make GET call", url, response.Status, "", err), err
	}

	if response.StatusCode != http.StatusOK {
		errorMsg := CreateErrorMsg("GetCluster", "make GET call", url, response.Status, "", nil)
		return clustersRespJson, errorMsg, errors.New(errorMsg)
	}

	respBody, err := io.ReadAll(response.Body)
	if err != nil {
		return clustersRespJson, CreateErrorMsg("GetCluster", "read response from GET call", url, response.Status, string(respBody), err), err
	}

	err = json.Unmarshal(respBody, &clustersRespJson)
	if err != nil {
		return Cluster{}, CreateErrorMsg("GetCluster", "unmarshal response from GET call", url, response.Status, string(respBody), err), err
	}

	return clustersRespJson, "", nil
}

// CreateCluster Creates a cluster with the provided details
func (c clusterRegisterUtil) CreateCluster(astraHost, cloudId, astraConnectorId, apiToken string) (ClusterInfo, string, error) {
	url := fmt.Sprintf("%s/accounts/%s/topology/v1/clouds/%s/clusters", astraHost, c.AstraConnector.Spec.Astra.AccountId, cloudId)
	var clustersRespJson Cluster

	clustersBody := Cluster{
		Type:                  "application/astra-cluster",
		Version:               common.AstraClustersAPIVersion,
		Name:                  c.AstraConnector.Spec.Astra.ClusterName,
		ConnectorCapabilities: common.GetConnectorCapabilities(),
		PrivateRouteID:        astraConnectorId,
		ConnectorInstall:      connectorInstallPending,
	}

	clustersBodyJson, _ := json.Marshal(clustersBody)
	headerMap := HeaderMap{Authorization: fmt.Sprintf("Bearer %s", apiToken)}
	clustersResp, err, cancel := DoRequest(c.Ctx, c.Client, http.MethodPost, url, bytes.NewBuffer(clustersBodyJson), headerMap, c.Log, 3)
	defer cancel()

	if err != nil {
		errorMsg := CreateErrorMsg("CreateCluster", "make POST call", url, clustersResp.Status, "", err)
		return ClusterInfo{}, errorMsg, fmt.Errorf("%s: %w", errorMsg, err)
	}

	respBody, err := io.ReadAll(clustersResp.Body)
	if err != nil {
		errorMsg := CreateErrorMsg("CreateCluster", "read response from POST call", url, clustersResp.Status, "", err)
		return ClusterInfo{}, errorMsg, fmt.Errorf("%s", errorMsg)
	}

	if clustersResp.StatusCode != http.StatusCreated {
		errorMsg := CreateErrorMsg("CreateCluster", "make POST call", url, clustersResp.Status, string(respBody), nil)
		return ClusterInfo{}, errorMsg, fmt.Errorf("%s", errorMsg)
	}

	err = json.Unmarshal(respBody, &clustersRespJson)
	if err != nil {
		errorMsg := CreateErrorMsg("CreateCluster", "unmarshal response from POST call", url, clustersResp.Status, "", err)
		return ClusterInfo{}, errorMsg, fmt.Errorf("%s: %w", errorMsg, err)
	}

	if clustersRespJson.ID == "" {
		errorMsg := CreateErrorMsg("CreateCluster", "get clusterId in response from POST call", url, clustersResp.Status, string(respBody), nil)
		return ClusterInfo{}, errorMsg, fmt.Errorf("%s", errorMsg)
	}

	if clustersRespJson.ManagedState == clusterUnManagedState {
		c.Log.Info("Cluster added to Astra", "clusterId", clustersRespJson.ID)
		return ClusterInfo{ID: clustersRespJson.ID, ManagedState: clustersRespJson.ManagedState, Name: clustersRespJson.Name}, "", nil
	}

	err = c.pollForClusterToBeInDesiredState(astraHost, cloudId, clustersRespJson.ID, clusterUnManagedState, apiToken)
	if err == nil {
		c.Log.Info("Cluster added to Astra", "clusterId", clustersRespJson.ID)
		return ClusterInfo{ID: clustersRespJson.ID, ManagedState: clustersRespJson.ManagedState, Name: clustersRespJson.Name}, "", nil
	}

	return ClusterInfo{}, "Cluster State not changed to desired state", errors.New("cluster state not changed to desired state")
}

// UpdateCluster Updates an existing cluster with the provided details
func (c clusterRegisterUtil) UpdateCluster(astraHost, cloudId, clusterId, astraConnectorId, apiToken string) (string, error) {
	url := fmt.Sprintf("%s/accounts/%s/topology/v1/clouds/%s/clusters/%s", astraHost, c.AstraConnector.Spec.Astra.AccountId, cloudId, clusterId)

	clustersBody := Cluster{
		Type:                  "application/astra-cluster",
		Version:               common.AstraClustersAPIVersion,
		Name:                  c.AstraConnector.Spec.Astra.ClusterName,
		ConnectorCapabilities: common.GetConnectorCapabilities(),
		PrivateRouteID:        astraConnectorId,
	}

	clustersBodyJson, _ := json.Marshal(clustersBody)
	headerMap := HeaderMap{Authorization: fmt.Sprintf("Bearer %s", apiToken)}
	response, err, cancel := DoRequest(c.Ctx, c.Client, http.MethodPut, url, bytes.NewBuffer(clustersBodyJson), headerMap, c.Log, 3)
	defer cancel()

	if err != nil {
		return CreateErrorMsg("UpdateCluster", "make PUT call", url, response.Status, "", err), err
	}

	if response.StatusCode > http.StatusNoContent {
		errorMsg := CreateErrorMsg("UpdateCluster", "make PUT call", url, response.Status, "", nil)
		return errorMsg, errors.New(errorMsg)
	}

	c.Log.WithValues("clusterId", clusterId).Info("Cluster updated")
	return "", nil
}

func (c clusterRegisterUtil) CreateOrUpdateCluster(astraHost, cloudId, clusterId, astraConnectorId, connectorInstall, clustersMethod, apiToken string) (ClusterInfo, string, error) {
	if clustersMethod == http.MethodPut {
		c.Log.WithValues("clusterId", clusterId).Info("Updating cluster")

		errorReason, err := c.UpdateCluster(astraHost, cloudId, clusterId, astraConnectorId, apiToken)
		if err != nil {
			return ClusterInfo{}, errorReason, errors.Wrap(err, "error updating cluster")
		}

		return ClusterInfo{ID: clusterId, ConnectorInstall: connectorInstall}, "", nil
	}

	if clustersMethod == http.MethodPost {
		c.Log.Info("Creating Cluster")

		clusterInfo, errorReason, err := c.CreateCluster(astraHost, cloudId, astraConnectorId, apiToken)
		if err != nil {
			return ClusterInfo{}, errorReason, errors.Wrap(err, "error creating cluster")
		}

		return clusterInfo, "", nil
	}

	c.Log.Info("Create/Update cluster not required!")
	return ClusterInfo{ID: clusterId}, "", nil
}

<<<<<<< HEAD
=======
type StorageClass struct {
	ID        string `json:"id,omitempty"`
	Name      string `json:"name,omitempty"`
	IsDefault string `json:"isDefault"`
}

type GetStorageClassResponse struct {
	Items []StorageClass `json:"items"`
}

func (c clusterRegisterUtil) GetStorageClass(astraHost, cloudId, clusterId, apiToken string) (string, error) {
	url := fmt.Sprintf("%s/accounts/%s/topology/v1/clouds/%s/clusters/%s/storageClasses", astraHost, c.AstraConnector.Spec.Astra.AccountId, cloudId, clusterId)
	var storageClassesRespJson GetStorageClassResponse

	c.Log.Info("Getting Storage Classes")

	headerMap := HeaderMap{Authorization: fmt.Sprintf("Bearer %s", apiToken)}
	response, err, cancel := DoRequest(c.Ctx, c.Client, http.MethodGet, url, nil, headerMap, c.Log)
	defer cancel()

	if err != nil {
		return "", errors.New(CreateErrorMsg("GetStorageClass", "make GET call", url, response.Status, "", err))
	}

	if response.StatusCode != http.StatusOK {
		return "", errors.New(CreateErrorMsg("GetStorageClass", "make GET call", url, response.Status, "", nil))
	}

	respBody, err := io.ReadAll(response.Body)
	if err != nil {
		return "", errors.New(CreateErrorMsg("GetStorageClass", "read response from GET call", url, response.Status, string(respBody), err))
	}

	err = json.Unmarshal(respBody, &storageClassesRespJson)
	if err != nil {
		return "", errors.New(CreateErrorMsg("GetStorageClass", "unmarshal response from GET call", url, response.Status, string(respBody), err))
	}

	var defaultStorageClassId string
	var defaultStorageClassName string
	for _, sc := range storageClassesRespJson.Items {
		if sc.Name == c.AstraConnector.Spec.Astra.StorageClassName {
			c.Log.Info("Using the storage class specified in the CR Spec", "StorageClassName", sc.Name, "StorageClassID", sc.ID)
			return sc.ID, nil
		}

		if sc.IsDefault == "true" {
			defaultStorageClassId = sc.ID
			defaultStorageClassName = sc.Name
		}
	}

	if c.AstraConnector.Spec.Astra.StorageClassName != "" {
		c.Log.Error(errors.New("invalid storage class specified"), "Storage Class Provided in the CR Spec is not valid : "+c.AstraConnector.Spec.Astra.StorageClassName)
	}

	if defaultStorageClassId == "" {
		c.Log.Info("No Storage Class is set to default")
		return "", errors.New("no default storage class in the system")
	}

	c.Log.Info("Using the default storage class", "StorageClassName", defaultStorageClassName, "StorageClassID", defaultStorageClassId)
	return defaultStorageClassId, nil
}

>>>>>>> 68e4f6e7
// UpdateManagedCluster Updates the persisted record of the given managed cluster
func (c clusterRegisterUtil) UpdateManagedCluster(astraHost, clusterId, astraConnectorId, connectorInstall, apiToken string) (string, error) {
	url := fmt.Sprintf("%s/accounts/%s/topology/v1/managedClusters/%s", astraHost, c.AstraConnector.Spec.Astra.AccountId, clusterId)

	manageClustersBody := Cluster{
		Type:                  "application/astra-managedCluster",
		Version:               common.AstraManagedClustersAPIVersion,
		ConnectorCapabilities: common.GetConnectorCapabilities(),
		PrivateRouteID:        astraConnectorId,
		ConnectorInstall:      connectorInstall,
	}
	manageClustersBodyJson, _ := json.Marshal(manageClustersBody)

	headerMap := HeaderMap{Authorization: fmt.Sprintf("Bearer %s", apiToken)}
	response, err, cancel := DoRequest(c.Ctx, c.Client, http.MethodPut, url, bytes.NewBuffer(manageClustersBodyJson), headerMap, c.Log, 3)
	defer cancel()

	if err != nil {
		return CreateErrorMsg("UpdateManagedCluster", "make PUT call", url, response.Status, "", err), err
	}

	if response.StatusCode > http.StatusNoContent {
		errorMsg := CreateErrorMsg("UpdateManagedCluster", "make PUT call", url, response.Status, "", errors.New("update managed cluster failed with: "+strconv.Itoa(response.StatusCode)))
		return errorMsg, errors.New(errorMsg)
	}

	c.Log.WithValues("clusterId", clusterId).Info("Managed Cluster updated")
	return "", nil
}

// CreateManagedCluster Transitions a cluster from unmanaged state to managed state
func (c clusterRegisterUtil) CreateManagedCluster(astraHost, cloudId, clusterID, connectorInstall, apiToken string) (string, error) {
	url := fmt.Sprintf("%s/accounts/%s/topology/v1/managedClusters", astraHost, c.AstraConnector.Spec.Astra.AccountId)
	var manageClustersRespJson Cluster

	manageClustersBody := Cluster{
		Type:                       "application/astra-managedCluster",
		Version:                    common.AstraManagedClustersAPIVersion,
		ID:                         clusterID,
		TridentManagedStateDesired: clusterManagedState,
		ConnectorInstall:           connectorInstall,
	}
	manageClustersBodyJson, _ := json.Marshal(manageClustersBody)

	headerMap := HeaderMap{Authorization: fmt.Sprintf("Bearer %s", apiToken)}
	response, err, cancel := DoRequest(c.Ctx, c.Client, http.MethodPost, url, bytes.NewBuffer(manageClustersBodyJson), headerMap, c.Log, 3)
	defer cancel()

	if err != nil {
		return CreateErrorMsg("CreateManagedCluster", "make POST call", url, response.Status, "", err), err
	}

	if response.StatusCode != http.StatusCreated {
		errorMsg := CreateErrorMsg("CreateManagedCluster", "make POST call", url, response.Status, "", errors.New("manage cluster failed with: "+strconv.Itoa(response.StatusCode)))
		return errorMsg, errors.New(errorMsg)
	}

	respBody, err := io.ReadAll(response.Body)
	if err != nil {
		return CreateErrorMsg("CreateManagedCluster", "read response from POST call", url, response.Status, "", err), err
	}

	err = json.Unmarshal(respBody, &manageClustersRespJson)
	if err != nil {
		return CreateErrorMsg("CreateManagedCluster", "unmarshal response from POST call", url, response.Status, string(respBody), err), err
	}

	err = c.pollForClusterToBeInDesiredState(astraHost, cloudId, clusterID, clusterManagedState, apiToken)
	if err == nil {
		return "", nil
	}

	return "Cluster State not changed to managed", errors.New(CreateErrorMsg("CreateManagedCluster", "check cluster state", astraHost, "", "", errors.New("cluster state not changed to managed")))
}

func (c clusterRegisterUtil) CreateOrUpdateManagedCluster(astraHost, cloudId, clusterId, astraConnectorId, managedClustersMethod, apiToken string) (ClusterInfo, string, error) {
	if managedClustersMethod == http.MethodPut {
		c.Log.Info("Updating Managed Cluster")

		errorReason, err := c.UpdateManagedCluster(astraHost, clusterId, astraConnectorId, connectorInstalled, apiToken)
		if err != nil {
			return ClusterInfo{ID: clusterId}, errorReason, errors.Wrap(err, "error updating managed cluster")
		}

		return ClusterInfo{ID: clusterId, ManagedState: clusterManagedState}, "", nil
	}

	if managedClustersMethod == http.MethodPost {
		c.Log.Info("Creating Managed Cluster")

		// Note: we no longer set storageClass for arch3.0 clusters
		errorReason, err := c.CreateManagedCluster(astraHost, cloudId, clusterId, connectorInstalled, apiToken)
		if err != nil {
			return ClusterInfo{ID: clusterId}, errorReason, errors.Wrap(err, "error creating managed cluster")
		}

		return ClusterInfo{ID: clusterId, ManagedState: clusterManagedState}, "", nil
	}

	c.Log.Info("Create/Update managed cluster not required!")
	return ClusterInfo{ID: clusterId}, "", nil
}

func (c clusterRegisterUtil) ValidateAndGetCluster(astraHost, cloudId, apiToken, clusterId string) (ClusterInfo, string, error) {
	// If a clusterId is known (from CR Spec or CR Status), validate its existence.
	// If the provided clusterId exists in the DB, return the details of that cluster, otherwise return an error

	if clusterId != "" {
		c.Log.WithValues("cloudID", cloudId, "clusterID", clusterId).Info("Validating the provided ClusterId")
		getClusterResp, errorReason, err := c.GetCluster(astraHost, cloudId, clusterId, apiToken)
		if err != nil {
			return ClusterInfo{}, errorReason, errors.Wrap(err, "error on get cluster")
		}

		if getClusterResp.ID == "" {
			errMsg := fmt.Sprintf("Invalid ClusterId %v provided in the Spec", clusterId)
			return ClusterInfo{}, errMsg, errors.New(errMsg)
		}

		c.Log.WithValues("cloudID", cloudId, "clusterID", clusterId).Info("ClusterId exists in the system")
		return ClusterInfo{ID: clusterId, Name: getClusterResp.Name, ManagedState: getClusterResp.ManagedState, ConnectorInstall: getClusterResp.ConnectorInstall}, "", nil
	}

	// Check whether a cluster exists with a matching "apiServiceID"
	// Get all clusters and validate whether any of the response matches with the current cluster's "ServiceUUID"
	k8sService := &coreV1.Service{}
	err := c.K8sClient.Get(c.Ctx, types.NamespacedName{Name: "kubernetes", Namespace: "default"}, k8sService)
	if err != nil {
		errMsg := "Failed to get kubernetes service from default namespace"
		c.Log.Error(err, errMsg)
		return ClusterInfo{}, errMsg, err
	}
	k8sServiceUUID := string(k8sService.ObjectMeta.UID)
	c.Log.Info(fmt.Sprintf("Kubernetes service UUID is %s", k8sServiceUUID))

	// Check whether a cluster exists with the above "k8sServiceUUID" as "apiServiceID"
	getClustersResp, errorReason, err := c.GetClusters(astraHost, cloudId, apiToken)
	if err != nil {
		return ClusterInfo{}, errorReason, errors.Wrap(err, "error on get clusters")
	}

	c.Log.WithValues("cloudID", cloudId).Info("Checking existing records for current cluster's record")
	for _, value := range getClustersResp.Items {
		if value.ApiServiceID == k8sServiceUUID {
			c.Log.WithValues("ClusterId", value.ID, "Name", value.Name, "ManagedState", value.ManagedState).Info("Cluster Info found in the existing records")
			return ClusterInfo{ID: value.ID, Name: value.Name, ManagedState: value.ManagedState}, "", nil
		}
	}

	// This is the case for creation of cluster with POST calls to /clusters and /managedClusters
	c.Log.WithValues("cloudID", cloudId).Info("ClusterId not specified in CR Spec and an existing cluster doesn't exist in the system")
	return ClusterInfo{}, "", nil
}

// GetAPITokenFromSecret Gets Secret provided in the ACC Spec and returns api token string of the data in secret
func (c clusterRegisterUtil) GetAPITokenFromSecret(secretName string) (string, string, error) {
	secret := &coreV1.Secret{}

	err := c.K8sClient.Get(c.Ctx, types.NamespacedName{Name: secretName, Namespace: c.AstraConnector.Namespace}, secret)
	if err != nil {
		c.Log.WithValues("namespace", c.AstraConnector.Namespace, "secret", secretName).Error(err, "failed to get kubernetes secret")
		return "", fmt.Sprintf("Failed to get secret %s", secretName), err
	}

	// Extract the value of the 'apiToken' key from the secret
	apiToken, ok := secret.Data["apiToken"]
	if !ok {
		c.Log.WithValues("namespace", c.AstraConnector.Namespace, "secret", secretName).Error(err, "failed to extract apiToken key from secret")
		return "", fmt.Sprintf("Failed to extract 'apiToken' key from secret %s", secretName), errors.New("failed to extract apiToken key from secret")
	}

	// Convert the value to a string
	apiTokenStr := string(apiToken)
	return apiTokenStr, "", nil
}

// RegisterClusterWithAstra Registers/Adds the cluster to Astra
func (c clusterRegisterUtil) RegisterClusterWithAstra(astraConnectorId string, clusterId string) (string, string, error) {
	astraHost := GetAstraHostURL(c.AstraConnector)
	c.Log.WithValues("URL", astraHost).Info("Astra Host Info")

	err := c.setHttpClient(c.AstraConnector.Spec.Astra.SkipTLSValidation, astraHost)
	if err != nil {
		return "", "Failed to set TLS Config", err
	}

	// Extract the apiToken from the secret provided in the CR Spec via "tokenRef" field
	// This is needed to make calls to the Astra
	apiToken, errorReason, err := c.GetAPITokenFromSecret(c.AstraConnector.Spec.Astra.TokenRef)
	if err != nil {
		return "", errorReason, err
	}

	// 1. Checks the existence of cloud in the system with the cloudId (if it was specified in the CR Spec)
	//    If the CloudId was specified and the cloud exists in the system, the same cloudId is returned.
	//    If the CloudId was specified and the cloud doesn't exist in the system, an error is returned.
	// 2. If the CloudId was not specified in the CR Spec, checks whether a cloud of type "private"
	//    exists in the system, if so returns the cloudId of the "private" cloud. Otherwise, a new cloud of
	//    type "private" is created and the cloudId is returned.
	cloudId, errorReason, err := c.GetOrCreateCloud(astraHost, common.AstraPrivateCloudType, apiToken)
	if err != nil {
		return "", errorReason, err
	}

	// 1. Checks the existence of cluster in the system with the clusterId (if it was specified in the CR Spec)
	//    If the ClusterId was specified and the cluster exists in the system, details related to that cluster are returned.
	//    If the ClusterId was specified and the cluster doesn't exist in the system, an error is returned.
	// 2. If the ClusterId was not specified in the CR Spec, checks the existence of a cluster in the system (happens on reinstall)
	//    with "K8s Service UUID" of the current cluster as "ApiServiceID" field value. If there exists such a record,
	//    details related to that cluster will be returned. Otherwise, empty cluster details will be returned
	clusterInfo, errorReason, err := c.ValidateAndGetCluster(astraHost, cloudId, apiToken, clusterId)
	if err != nil {
		return "", errorReason, err
	}

	var clustersMethod, managedClustersMethod string
	if clusterInfo.ID != "" {
		// clusterInfo.ID != "" ====>
		// 1. ClusterId specified in the CR Status or CR Spec AND it is present in the system
		// 							OR
		// 2. A cluster record with matching "apiServiceID" is present in the system (happens on re-install)
		c.Log.WithValues(
			"cloudID", cloudId,
			"clusterID", clusterInfo.ID,
			"clusterManagedState", clusterInfo.ManagedState,
			"connectorInstall", clusterInfo.ConnectorInstall,
		).Info("Cluster exists in the system, updating the existing cluster")

		if clusterInfo.ManagedState == clusterUnManagedState {
			clustersMethod = http.MethodPut         // PUT /clusters to update the record
			managedClustersMethod = http.MethodPost // POST /managedClusters to create a new managed record
		} else {
			clustersMethod = ""                    // no call on /clusters
			managedClustersMethod = http.MethodPut // PUT /managedClusters to update the record
		}
	} else {
		// Case where clusterId was not specified in the CR Spec
		// and a cluster with matching "apiServiceID" was not found
		c.Log.Info("Cluster doesn't exist in the system, creating a new cluster and managing it")
		clustersMethod = http.MethodPost
		managedClustersMethod = http.MethodPost
	}

	// Adding or Updating a Cluster based on the status from above
	clusterInfo, errorReason, err = c.CreateOrUpdateCluster(astraHost, cloudId, clusterInfo.ID, astraConnectorId, clusterInfo.ConnectorInstall, clustersMethod, apiToken)
	if err != nil {
		return "", errorReason, err
	}

	// Adding or Updating Managed Cluster based on the status from above
	clusterInfo, errorReason, err = c.CreateOrUpdateManagedCluster(astraHost, cloudId, clusterInfo.ID, astraConnectorId, managedClustersMethod, apiToken)
	if err != nil {
		return clusterInfo.ID, errorReason, err
	}

	c.Log.WithValues("clusterId", clusterInfo.ID, "clusterName", clusterInfo.Name).Info("Cluster managed by Astra!!!!")
	return clusterInfo.ID, "", nil
}

// CreateErrorMsg creates a standardized error message for HTTP requests.
// This should be used in all cases that we want to format an error message for CR status updates.
func CreateErrorMsg(functionName, action, url, status, responseBody string, err error) string {
	errMessage := ""
	if err != nil {
		errMessage = fmt.Sprintf(": %s", err.Error())
	}

	respBodyMessage := ""
	if responseBody != "" {
		respBodyMessage = fmt.Sprintf("; Response Body: %s", responseBody)
	}

	errorMsg := fmt.Sprintf("%s: Failed to %s to %v with status %s%s%s", functionName, action, url, status, errMessage, respBodyMessage)

	return errorMsg
}<|MERGE_RESOLUTION|>--- conflicted
+++ resolved
@@ -762,74 +762,6 @@
 	return ClusterInfo{ID: clusterId}, "", nil
 }
 
-<<<<<<< HEAD
-=======
-type StorageClass struct {
-	ID        string `json:"id,omitempty"`
-	Name      string `json:"name,omitempty"`
-	IsDefault string `json:"isDefault"`
-}
-
-type GetStorageClassResponse struct {
-	Items []StorageClass `json:"items"`
-}
-
-func (c clusterRegisterUtil) GetStorageClass(astraHost, cloudId, clusterId, apiToken string) (string, error) {
-	url := fmt.Sprintf("%s/accounts/%s/topology/v1/clouds/%s/clusters/%s/storageClasses", astraHost, c.AstraConnector.Spec.Astra.AccountId, cloudId, clusterId)
-	var storageClassesRespJson GetStorageClassResponse
-
-	c.Log.Info("Getting Storage Classes")
-
-	headerMap := HeaderMap{Authorization: fmt.Sprintf("Bearer %s", apiToken)}
-	response, err, cancel := DoRequest(c.Ctx, c.Client, http.MethodGet, url, nil, headerMap, c.Log)
-	defer cancel()
-
-	if err != nil {
-		return "", errors.New(CreateErrorMsg("GetStorageClass", "make GET call", url, response.Status, "", err))
-	}
-
-	if response.StatusCode != http.StatusOK {
-		return "", errors.New(CreateErrorMsg("GetStorageClass", "make GET call", url, response.Status, "", nil))
-	}
-
-	respBody, err := io.ReadAll(response.Body)
-	if err != nil {
-		return "", errors.New(CreateErrorMsg("GetStorageClass", "read response from GET call", url, response.Status, string(respBody), err))
-	}
-
-	err = json.Unmarshal(respBody, &storageClassesRespJson)
-	if err != nil {
-		return "", errors.New(CreateErrorMsg("GetStorageClass", "unmarshal response from GET call", url, response.Status, string(respBody), err))
-	}
-
-	var defaultStorageClassId string
-	var defaultStorageClassName string
-	for _, sc := range storageClassesRespJson.Items {
-		if sc.Name == c.AstraConnector.Spec.Astra.StorageClassName {
-			c.Log.Info("Using the storage class specified in the CR Spec", "StorageClassName", sc.Name, "StorageClassID", sc.ID)
-			return sc.ID, nil
-		}
-
-		if sc.IsDefault == "true" {
-			defaultStorageClassId = sc.ID
-			defaultStorageClassName = sc.Name
-		}
-	}
-
-	if c.AstraConnector.Spec.Astra.StorageClassName != "" {
-		c.Log.Error(errors.New("invalid storage class specified"), "Storage Class Provided in the CR Spec is not valid : "+c.AstraConnector.Spec.Astra.StorageClassName)
-	}
-
-	if defaultStorageClassId == "" {
-		c.Log.Info("No Storage Class is set to default")
-		return "", errors.New("no default storage class in the system")
-	}
-
-	c.Log.Info("Using the default storage class", "StorageClassName", defaultStorageClassName, "StorageClassID", defaultStorageClassId)
-	return defaultStorageClassId, nil
-}
-
->>>>>>> 68e4f6e7
 // UpdateManagedCluster Updates the persisted record of the given managed cluster
 func (c clusterRegisterUtil) UpdateManagedCluster(astraHost, clusterId, astraConnectorId, connectorInstall, apiToken string) (string, error) {
 	url := fmt.Sprintf("%s/accounts/%s/topology/v1/managedClusters/%s", astraHost, c.AstraConnector.Spec.Astra.AccountId, clusterId)
