--- conflicted
+++ resolved
@@ -2023,10 +2023,6 @@
     fi
     loginfo "Memory limit set to: $memory_limit GB"
 
-<<<<<<< HEAD
-=======
-
->>>>>>> 94c6bdd2
     # SECRET GENERATOR
     cat <<EOF >> "$kustomization_file"
 generatorOptions:
