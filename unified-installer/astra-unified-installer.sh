#!/bin/bash

# -- Resources
# Deploy Trident Operator: https://docs.netapp.com/us-en/trident/trident-get-started/kubernetes-deploy-operator.html
# Upgrade Trident: https://docs.netapp.com/us-en/trident/trident-managing-k8s/upgrade-trident.html

#----------------------------------------------------------------------
#-- Private vars/constants
#----------------------------------------------------------------------

# ------------ STATEFUL VARIABLES ------------
_PROBLEMS=() # Any failed checks will be added to this array and the program will exit at specific checkpoints if not empty
_CONFIG_BUILDER=() # Contains the fully resolved config to be output at the end during a dry run
_KUBERNETES_VERSION=""

# _TRIDENT_COLLECTION_STEP_CALLED is used as a guardrail to prevent certain functions from being called before
# existing Trident information (if any) has been collected.
_TRIDENT_COLLECTION_STEP_CALLED="false"
_EXISTING_TORC_NAME="" # TORC is short for TridentOrchestrator (works with kubectl too)
_EXISTING_TORC_PULL_SECRETS="" # Newline-delimited values, e.g. 'secret1\nsecret2\nsecret3'
_EXISTING_TRIDENT_NAMESPACE=""
_EXISTING_TRIDENT_IMAGE=""
_EXISTING_TRIDENT_VERSION=""
_EXISTING_TRIDENT_ACP_ENABLED=""
_EXISTING_TRIDENT_ACP_IMAGE=""
_EXISTING_TRIDENT_OPERATOR_IMAGE=""
_EXISTING_TRIDENT_OPERATOR_PULL_SECRETS="" # Newline-delimited values, e.g. 'secret1\nsecret2\nsecret3'

# _PATCHES_ variables contain the k8s patches that will be applied after we've applied all CRs and kustomize resources.
# Entries should omit the 'kubectl patch' from the command, e.g. `deploy/astraconnect -n astra --type=json -p '[...]'`
_PATCHES_TORC=() # Patches for the TridentOrchestrator
_PATCHES_TRIDENT_OPERATOR=() # Patches for the Trident Operator

# _PROCESSED_LABELS_WITH_DEFAULT will contain an already indented, YAML-compliant "map" (in string form) of the given LABELS.
# Example: "    label1: value1\n    label2: value2\n    label3: value3" plus app.kubernetes.io/created-by: astra-unified-installer
_PROCESSED_LABELS_WITH_DEFAULT=""

# _PROCESSED_LABELS will contain an already indented, YAML-compliant "map" (in string form) of the given LABELS.
# Example: "    label1: value1\n    label2: value2\n    label3: value3"
_PROCESSED_LABELS=""

# ------------ CONSTANTS ------------
readonly __RELEASE_VERSION="24.02"
readonly __TRIDENT_VERSION="${__TRIDENT_VERSION_OVERRIDE:-"$__RELEASE_VERSION"}"
readonly __BANNER="Astra Unified Installer ${__RELEASE_VERSION}"

readonly -a __REQUIRED_TOOLS=("git" "jq" "kubectl" "curl" "grep" "sort" "uniq" "find" "base64" "wc" "awk" "tail" "head")

# __GIT_REF_CONNECTOR_OPERATOR is set via github Actions when added to the Git Release
readonly __GIT_REF_CONNECTOR_OPERATOR="main" # Determines the ACOP branch from which the kustomize resources will be pulled
# TODO point to stable/24.06 when branch and image is available
readonly __GIT_REF_TRIDENT="TmpTrident24.02" # Determines the Trident branch from which the kustomize resources will be pulled

# Kustomize is 1.14+ only
readonly __KUBECTL_MIN_VERSION="1.14"

# Based on Trident requirements https://docs.netapp.com/us-en/trident/trident-get-started/requirements.html#supported-frontends-orchestrators
readonly __KUBERNETES_MIN_VERSION="1.23"
readonly __KUBERNETES_MAX_VERSION="1.29"

readonly __COMPONENTS_ALL_ASTRA_CONTROL="ALL_ASTRA_CONTROL"
readonly __COMPONENTS_TRIDENT_AND_ACP="TRIDENT_AND_ACP"
readonly __COMPONENTS_TRIDENT_ONLY="TRIDENT_ONLY"
readonly __COMPONENTS_ACP_ONLY="ACP_ONLY"
readonly __COMPONENTS_VALID_VALUES=("$__COMPONENTS_ALL_ASTRA_CONTROL" "$__COMPONENTS_TRIDENT_AND_ACP" \
    "$__COMPONENTS_TRIDENT_ONLY" "$__COMPONENTS_ACP_ONLY")

readonly __DEFAULT_DOCKER_HUB_IMAGE_REGISTRY="docker.io"
readonly __DEFAULT_DOCKER_HUB_IMAGE_BASE_REPO="netapp"
readonly __DEFAULT_ASTRA_IMAGE_REGISTRY="cr.astra.netapp.io"
readonly __DEFAULT_ASTRA_IMAGE_BASE_REPO=""

readonly __DEFAULT_TRIDENT_OPERATOR_IMAGE_NAME="trident-operator"
readonly __DEFAULT_TRIDENT_AUTOSUPPORT_IMAGE_NAME="trident-autosupport"
readonly __DEFAULT_TRIDENT_IMAGE_NAME="trident"
readonly __DEFAULT_CONNECTOR_OPERATOR_IMAGE_NAME="astra-connector-operator"
readonly __DEFAULT_CONNECTOR_IMAGE_NAME="astra-connector"
readonly __DEFAULT_NEPTUNE_IMAGE_NAME="controller"
readonly __DEFAULT_TRIDENT_ACP_IMAGE_NAME="trident-acp"

readonly __DEFAULT_CONNECTOR_NAMESPACE="astra-connector"
readonly __DEFAULT_TRIDENT_NAMESPACE="trident"
readonly __DEFAULT_TORC_NAME="trident"

readonly __PRODUCTION_AUTOSUPPORT_URL="https://support.netapp.com/put/AsupPut"

readonly __GENERATED_CRS_DIR="./astra-generated"
readonly __GENERATED_CRS_FILE="$__GENERATED_CRS_DIR/crs.yaml"
readonly __GENERATED_OPERATORS_DIR="$__GENERATED_CRS_DIR/operators"
readonly __GENERATED_OPERATORS_TRIDENT_DIR="$__GENERATED_CRS_DIR/operators/trident"
readonly __GENERATED_OPERATORS_CONNECTOR_DIR="$__GENERATED_CRS_DIR/operators/connector"
readonly __GENERATED_KUSTOMIZATION_FILE="$__GENERATED_OPERATORS_DIR/kustomization.yaml"
<<<<<<< HEAD
readonly __GENERATED_TRIDENT_KUSTOMIZATION_FILE="$__GENERATED_OPERATORS_TRIDENT_DIR/kustomization.yaml"
readonly __GENERATED_CONNECTOR_KUSTOMIZATION_FILE="$__GENERATED_OPERATORS_CONNECTOR_DIR/kustomization.yaml"
readonly __GENERATED_PATCHES_TORC_FILE="$__GENERATED_OPERATORS_TRIDENT_DIR/post-deploy-patches_torc"
readonly __GENERATED_PATCHES_TRIDENT_OPERATOR_FILE="$__GENERATED_OPERATORS_TRIDENT_DIR/post-deploy-patches_trident-operator"
=======
readonly __GENERATED_PATCHES_TORC_FILE="$__GENERATED_CRS_DIR/post-deploy-patches_torc"
readonly __GENERATED_PATCHES_TRIDENT_OPERATOR_FILE="$__GENERATED_OPERATORS_DIR/post-deploy-patches_trident-operator"
readonly __GENERATED_TRIDENT_ACP_SECRET_FILE="$__GENERATED_OPERATORS_DIR/trident-acp-secret.yaml"
>>>>>>> b6cb49fd

readonly __DEBUG=10
readonly __INFO=20
readonly __WARN=30
readonly __ERROR=40
readonly __FATAL=50

# __ERR_FILE should be used when wanting to capture stdout and stderr output of a command separately.
# You can then use `get_captured_err` to get the captured error. Example:
#     captured_stdout="$(curl -sS https://bad-url.com 2> "$_ERR_FILE")"
#     captured_stderr="$(get_captured_err)"
readonly __ERR_FILE="tmp-astra-unified-installer-last-captured-error.txt"

# __TMP_ENV is used to store the user's env vars so that we can then re-apply them after having sourced
# their config file. This allows us to make command line vars take precedence over what's in the config file.
readonly __TMP_ENV="tmp-astra-unified-installer-env-file.env"

readonly __NEWLINE=$'\n' # This is for readability

#----------------------------------------------------------------------
#-- Script config
#----------------------------------------------------------------------
process_args() {
    for arg in "$@"; do
        case $arg in
            --help|-h)
                print_help
                exit 0
                ;;
            *)
                echo "Unknown option: $arg"
                echo
                print_usage_and_options
                exit 0
                ;;
        esac
    done
}

get_configs() {
    # ------------ SCRIPT BEHAVIOR ------------
    CONFIG_FILE="${CONFIG_FILE:-}" # Overrides environment variables specified via command line
    DRY_RUN="${DRY_RUN:-"false"}" # Skips applying generated resources
    SKIP_IMAGE_CHECK="${SKIP_IMAGE_CHECK:-"false"}" # Skips checking whether images exist or not
    SKIP_ASTRA_CHECK="${SKIP_ASTRA_CHECK:-"false"}" # Skips AC URL, cloud ID, and cluster ID check
    # DISABLE_PROMPTS skips prompting the user when something notable is about to happen (such as a Trident Upgrade).
    # As a guardrail, setting DISABLE_PROMPTS=true will require the DO_NOT_MODIFY_EXISTING_TRIDENT env var to also be set.
    DISABLE_PROMPTS="${DISABLE_PROMPTS:-"false"}"
    DO_NOT_MODIFY_EXISTING_TRIDENT="${DO_NOT_MODIFY_EXISTING_TRIDENT}" # Required if DISABLED_PROMPTS=true

    # ------------ GENERAL ------------
    KUBECONFIG="${KUBECONFIG}"
    COMPONENTS="${COMPONENTS:-$__COMPONENTS_ALL_ASTRA_CONTROL}" # Determines what we'll install/upgrade
    IMAGE_PULL_SECRET="${IMAGE_PULL_SECRET:-}" # TODO ASTRACTL-32772: skip prompt if IMAGE_REGISTRY is default
    NAMESPACE="${NAMESPACE:-}" # Overrides EVERY resource's namespace (for fresh installs only, not upgrades)
        CONNECTOR_NAMESPACE="$(get_connector_namespace)"
        TRIDENT_NAMESPACE="$(get_trident_namespace)"
    LABELS="${LABELS:-}"
    # SKIP_TLS_VALIDATION will skip TLS validation for all requests made during the script.
    SKIP_TLS_VALIDATION="${SKIP_TLS_VALIDATION:-"false"}"

    # ------------ IMAGE REGISTRY ------------
    # The REGISTRY environment variables follow a hierarchy; each layer overwrites the previous, if specified.
    # Note: the registry should not include a repository path. For example, if an image is hosted at
    # `cr.astra.netapp.io/common/image/path/astra-connector`, then the registry should be set to
    # `cr.astra.netapp.io` and NOT `cr.astra.netapp.io/common/image/path`.
    IMAGE_REGISTRY="${IMAGE_REGISTRY}"
        DOCKER_HUB_IMAGE_REGISTRY="${DOCKER_HUB_IMAGE_REGISTRY:-${IMAGE_REGISTRY:-$__DEFAULT_DOCKER_HUB_IMAGE_REGISTRY}}"
            TRIDENT_OPERATOR_IMAGE_REGISTRY="${TRIDENT_OPERATOR_IMAGE_REGISTRY:-$DOCKER_HUB_IMAGE_REGISTRY}"
            TRIDENT_AUTOSUPPORT_IMAGE_REGISTRY="${TRIDENT_AUTOSUPPORT_IMAGE_REGISTRY:-$DOCKER_HUB_IMAGE_REGISTRY}"
            TRIDENT_IMAGE_REGISTRY="${TRIDENT_IMAGE_REGISTRY:-$DOCKER_HUB_IMAGE_REGISTRY}"
            CONNECTOR_OPERATOR_IMAGE_REGISTRY="${CONNECTOR_OPERATOR_IMAGE_REGISTRY:-$DOCKER_HUB_IMAGE_REGISTRY}"
        ASTRA_IMAGE_REGISTRY="${ASTRA_IMAGE_REGISTRY:-${IMAGE_REGISTRY:-$__DEFAULT_ASTRA_IMAGE_REGISTRY}}"
            CONNECTOR_IMAGE_REGISTRY="${CONNECTOR_IMAGE_REGISTRY:-$ASTRA_IMAGE_REGISTRY}"
            NEPTUNE_IMAGE_REGISTRY="${NEPTUNE_IMAGE_REGISTRY:-$ASTRA_IMAGE_REGISTRY}"
            TRIDENT_ACP_IMAGE_REGISTRY="${TRIDENT_ACP_IMAGE_REGISTRY:-$ASTRA_IMAGE_REGISTRY}"

    # ------------ IMAGE REPO ------------
    # The REPO environment variables follow a hierarchy; each layer overwrites the previous, if specified.
    # Example: if all images are hosted under `cr.astra.netapp.io/common/image/repo` (with one such
    # image perhaps being `cr.astra.netapp.io/common/image/repo/astra-connector:latest`) then
    # IMAGE_BASE_REPO should be set to `common/image/repo`. To be more specific, this should be the URL
    # that can be used to access the `/v2/` endpoint. Taking the previous example, the /v2/ route would be
    # at `cr.astra.netapp.io/v2/`.
    IMAGE_BASE_REPO=${IMAGE_BASE_REPO:-""}
        DOCKER_HUB_BASE_REPO="${DOCKER_HUB_BASE_REPO:-${IMAGE_BASE_REPO:-$__DEFAULT_DOCKER_HUB_IMAGE_BASE_REPO}}"
            TRIDENT_OPERATOR_IMAGE_REPO="${TRIDENT_OPERATOR_IMAGE_REPO:-"$(join_rpath "$DOCKER_HUB_BASE_REPO" "$__DEFAULT_TRIDENT_OPERATOR_IMAGE_NAME")"}"
            TRIDENT_AUTOSUPPORT_IMAGE_REPO="${TRIDENT_AUTOSUPPORT_IMAGE_REPO:-"$(join_rpath "$DOCKER_HUB_BASE_REPO" "$__DEFAULT_TRIDENT_AUTOSUPPORT_IMAGE_NAME")"}"
            TRIDENT_IMAGE_REPO="${TRIDENT_IMAGE_REPO:-"$(join_rpath "$DOCKER_HUB_BASE_REPO" "$__DEFAULT_TRIDENT_IMAGE_NAME")"}"
            CONNECTOR_OPERATOR_IMAGE_REPO="${CONNECTOR_OPERATOR_IMAGE_REPO:-"$(join_rpath "$DOCKER_HUB_BASE_REPO" "$__DEFAULT_CONNECTOR_OPERATOR_IMAGE_NAME")"}"
        ASTRA_BASE_REPO="${ASTRA_BASE_REPO:-$IMAGE_BASE_REPO}"
            # As it stands, ACOP only allows modifying the connector and neptune base repo and tag, not the image name.
            [ -n "$CONNECTOR_IMAGE_REPO" ] && logwarn "CONNECTOR_IMAGE_REPO env var is set but not supported"
            [ -n "$NEPTUNE_IMAGE_REPO" ] && logwarn "NEPTUNE_IMAGE_REPO env var is set but not supported"
            CONNECTOR_IMAGE_REPO="$(join_rpath "$ASTRA_BASE_REPO" "$__DEFAULT_CONNECTOR_IMAGE_NAME")"
            NEPTUNE_IMAGE_REPO="$(join_rpath "$ASTRA_BASE_REPO" "$__DEFAULT_NEPTUNE_IMAGE_NAME")"
            TRIDENT_ACP_IMAGE_REPO="${TRIDENT_ACP_IMAGE_REPO:-"$(join_rpath "$ASTRA_BASE_REPO" "$__DEFAULT_TRIDENT_ACP_IMAGE_NAME")"}"

    # ------------ IMAGE TAG ------------
    # Docker TAG environment variables
    # __DEFAULT_CONNECTOR_OPERATOR_IMAGE_TAG is set via Github Actions before adding this script to the Git Release
    readonly __DEFAULT_CONNECTOR_OPERATOR_IMAGE_TAG=""

    TRIDENT_IMAGE_TAG="${TRIDENT_IMAGE_TAG:-$__TRIDENT_VERSION}"
        TRIDENT_OPERATOR_IMAGE_TAG="${TRIDENT_OPERATOR_IMAGE_TAG:-$TRIDENT_IMAGE_TAG}"
        TRIDENT_AUTOSUPPORT_IMAGE_TAG="${TRIDENT_AUTOSUPPORT_IMAGE_TAG:-$TRIDENT_IMAGE_TAG}"
        TRIDENT_ACP_IMAGE_TAG="${TRIDENT_ACP_IMAGE_TAG:-$TRIDENT_IMAGE_TAG}"
    CONNECTOR_OPERATOR_IMAGE_TAG="${CONNECTOR_OPERATOR_IMAGE_TAG:-$__DEFAULT_CONNECTOR_OPERATOR_IMAGE_TAG}"

    # ------------ ASTRA CONNECTOR ------------
    ASTRA_CONTROL_URL="${ASTRA_CONTROL_URL:-"astra.netapp.io"}"
    ASTRA_CONTROL_URL="$(process_url "$ASTRA_CONTROL_URL" "https://")"
    ASTRA_API_TOKEN="${ASTRA_API_TOKEN}"
    ASTRA_ACCOUNT_ID="${ASTRA_ACCOUNT_ID}"
    ASTRA_CLOUD_ID="${ASTRA_CLOUD_ID}"
    ASTRA_CLUSTER_ID="${ASTRA_CLUSTER_ID}"
    CONNECTOR_HOST_ALIAS_IP="${CONNECTOR_HOST_ALIAS_IP:-""}"
    CONNECTOR_HOST_ALIAS_IP="$(process_url "$CONNECTOR_HOST_ALIAS_IP")"
    CONNECTOR_SKIP_TLS_VALIDATION="${CONNECTOR_SKIP_TLS_VALIDATION:-"${SKIP_TLS_VALIDATION:-"false"}"}"
    CONNECTOR_AUTOSUPPORT_ENROLLED="${CONNECTOR_AUTOSUPPORT_ENROLLED:-"false"}"
    CONNECTOR_AUTOSUPPORT_URL="${CONNECTOR_AUTOSUPPORT_URL:-$__PRODUCTION_AUTOSUPPORT_URL}"
}

print_usage_and_options() {
    cat <<EOF
Usage:
  ENV_VAR_1="value" ENV_VAR_2="value" ./astra-unified-installer.sh [options]

Options:
  --help/-h    Show the help message and exit.
EOF
}

print_help() {
    cat <<EOF
====== ${__BANNER}: Help ======

$(print_usage_and_options)

Required Environment Variables:
  KUBECONFIG                        Path to the KUBECONFIG for the cluster you'd like to manage. Required.
  ASTRA_API_TOKEN                   The Astra API token. Required, provided by the Astra Control UI.
  ASTRA_CONTROL_URL                 The Astra Control URL. Required, provided by the Astra Control UI.
  ASTRA_ACCOUNT_ID                  The Astra account ID. Required, provided by the Astra Control UI.
  ASTRA_CLOUD_ID                    The Astra cloud ID. Required, provided by the Astra Control UI.
  ASTRA_CLUSTER_ID                  The Astra cluster ID. Required, provided by the Astra Control UI.

Optional Environment Variables:
  ----- Script Functionality
  CONFIG_FILE                        Path to a configuration file. Overrides environment variables specified via command line.
  DRY_RUN                            Skips applying generated resources when set to true. Default is false.
  SKIP_IMAGE_CHECK                   Skips checking if images exist when set to true. Default is false.
  SKIP_ASTRA_CHECK                   Skips all checks requiring a connection to Astra Control when set to true. Default is false.
  SKIP_TLS_VALIDATION                Skips TLS validation for all requests to Astra Control, including the Connector (unless CONNECTOR_SKIP_TLS_VALIDATION is set) when set to true. Default is false.
  DISABLE_PROMPTS                    Skips all prompts, answering 'yes' by default when set to true. Default is false.
  DO_NOT_MODIFY_EXISTING_TRIDENT     Prevents any and all modification to the existing Astra Trident installation (if any), regardless of which COMPONENTS is chosen. Required if DISABLE_PROMPTS is true, otherwise defaults to false.

  ----- General Configuration
  COMPONENTS                         One of [${__COMPONENTS_VALID_VALUES[*]}]. Determines what will be installed/upgraded. Default is ALL_ASTRA_CONTROL.
  IMAGE_PULL_SECRET                  Image pull secret for the Docker registry.
  NAMESPACE                          Overrides EVERY resource's namespace (for fresh installs only, not upgrades).
  LABELS                             Labels to be added to the generated resources (disclaimer: does not apply labels to resources created by the operators).
  RESOURCE_LIMITS_PRESET             Resource limit preset to use. Overridden by RESOURCE_LIMITS_CUSTOM_CPU and RESOURCE_LIMITS_CUSTOM_MEMORY (disclaimer: resource limits not currently supported by Astra Trident).
  RESOURCE_LIMITS_CUSTOM_CPU         Custom CPU resource limit. Plain number.
  RESOURCE_LIMITS_CUSTOM_MEMORY      Custom Memory resource limit (in 'Gi')'. Plain number (i.e. do not include the 'Gi').

  ----- Image Configuration
    Image configuration is separated into three distinct parts:
      - Registry ("private.registry.io")
      - Repository ("some/repository/path/trident")
      - Tag ("24.02")

    Given the following images :
<<<<<<< HEAD
      - Astra Trident Operator:    private.registry.io/some/repository/path/trident-operator:24.02
      - Astra Trident Autosupport: private.registry.io/some/repository/path/trident-autosupport:24.02
      - Astra Trident:             private.registry.io/some/repository/path/trident:24.02
      - Astra Trident ACP:         private.registry.io/some/repository/path/trident-acp:24.02
      - Connector Operator:  private.registry.io/some/repository/path/astra-connector-operator:202405211614-main
=======
      - Astra Trident Operator:     private.registry.io/some/repository/path/trident-operator:24.02
      - Astra Trident Autosupport:  private.registry.io/some/repository/path/trident-autosupport:24.02
      - Astra Trident:              private.registry.io/some/repository/path/trident:24.02
      - Astra Control Provisioner:  private.registry.io/some/repository/path/trident-acp:24.02
      - Connector Operator:         private.registry.io/some/repository/path/astra-connector-operator:202405211614-main
>>>>>>> b6cb49fd

    An appropriate configuration might be:
      - IMAGE_REGISTRY="private.registry.io"
      - IMAGE_BASE_REPO="some/repository/path"
      - TRIDENT_IMAGE_TAG="24.02"
      - CONNECTOR_OPERATOR_IMAGE_TAG="202405211614-main"

  IMAGE_REGISTRY                     The default Docker registry to pull all images from. Overridden by values below.
  TRIDENT_OPERATOR_IMAGE_REGISTRY    The Docker registry to pull the Astra Trident Operator image from.
  TRIDENT_AUTOSUPPORT_IMAGE_REGISTRY The Docker registry to pull the Astra Trident Autosupport image from.
  TRIDENT_IMAGE_REGISTRY             The Docker registry to pull the Astra Trident image from.
  CONNECTOR_OPERATOR_IMAGE_REGISTRY  The Docker registry to pull the Connector Operator image from.
  CONNECTOR_IMAGE_REGISTRY           The Docker registry to pull the Connector image from.
  NEPTUNE_IMAGE_REGISTRY             The Docker registry to pull the Neptune image from.
<<<<<<< HEAD
  TRIDENT_ACP_IMAGE_REGISTRY         The Docker registry to pull the Astra Trident ACP image from.
=======
  TRIDENT_ACP_IMAGE_REGISTRY         The Docker registry to pull the Astra Control Provisioner image from.
>>>>>>> b6cb49fd

  IMAGE_BASE_REPO                    The default base repository path (i.e. excluding the image name) for all images. Overridden by values below.
  TRIDENT_OPERATOR_IMAGE_REPO        The repository path for the Astra Trident Operator image.
  TRIDENT_AUTOSUPPORT_IMAGE_REPO     The repository path for the Astra Trident Autosupport image.
  TRIDENT_IMAGE_REPO                 The repository path for the Astra Trident image.
  CONNECTOR_OPERATOR_IMAGE_REPO      The repository path for the Connector Operator image.
  CONNECTOR_IMAGE_REPO               The repository path for the Connector image.
  NEPTUNE_IMAGE_REPO                 The repository path for the Neptune image.
<<<<<<< HEAD
  TRIDENT_ACP_IMAGE_REPO             The repository path for the Astra Trident ACP image.
=======
  TRIDENT_ACP_IMAGE_REPO             The repository path for the Astra Control Provisioner image.
>>>>>>> b6cb49fd

  TRIDENT_IMAGE_TAG                  The tag for the Astra Trident image. Overridden by other 'TRIDENT_' values below.
  TRIDENT_OPERATOR_IMAGE_TAG         The tag for the Astra Trident Operator image.
  TRIDENT_AUTOSUPPORT_IMAGE_TAG      The tag for the Astra Trident Autosupport image.
<<<<<<< HEAD
  TRIDENT_ACP_IMAGE_TAG              The tag for the Astra Trident ACP image.
=======
  TRIDENT_ACP_IMAGE_TAG              The tag for the Astra Control Provisioner image.
>>>>>>> b6cb49fd
  CONNECTOR_OPERATOR_IMAGE_TAG       The tag for the Connector Operator image.

  ----- Connector Configuration
  CONNECTOR_HOST_ALIAS_IP            Sets a host alias in the Astra Connector pod for connecting to the given ASTRA_CONTROL_URL.
  CONNECTOR_SKIP_TLS_VALIDATION      (WARNING: Not for production use!) Skips TLS validation for the Connector's requests to Astra Control if set to true.
  CONNECTOR_AUTOSUPPORT_ENROLLED     Enrolls the Connector in autosupport if set to true. Default is false.
EOF
}

set_log_level() {
    LOG_LEVEL="${LOG_LEVEL:-"$__INFO"}"
    [ "$LOG_LEVEL" == "debug" ] && LOG_LEVEL="$__DEBUG"
    [ "$LOG_LEVEL" == "info" ] && LOG_LEVEL="$__INFO"
    [ "$LOG_LEVEL" == "warn" ] && LOG_LEVEL="$__WARN"
    [ "$LOG_LEVEL" == "error" ] && LOG_LEVEL="$__ERROR"
    [ "$LOG_LEVEL" == "fatal" ] && LOG_LEVEL="$__FATAL"
}

ingest_config_string() {
    local -r config_str="$1"
    [ -z "$config_str" ] && fatal "no config string given"
    local -r tmp_env="$__TMP_ENV"

    echo "$config_str" > "$tmp_env"
    # shellcheck disable=SC1090
    source "$tmp_env"
    rm -f "$tmp_env" &> /dev/null
}

load_config_from_file_if_given() {
    local config_file=$1
    local api_token=$ASTRA_API_TOKEN
    local token_warning="We detected that your ASTRA_API_TOKEN was provided through the CONFIG_FILE,"
    token_warning+=" which may pose a security risk! Make sure to store the configuration file in a secure location,"
    token_warning+=" or consider moving the API token out of the file and providing it through the command line only when needed."
    if [ -z "$config_file" ]; then return 0; fi
    if [ ! -f "$config_file" ]; then
        add_problem "CONFIG_FILE '$config_file' does not exist" "Given CONFIG_FILE '$config_file' does not exist"
        return 1
    fi
    # Store the current env so it can be re-applied after sourcing the config file
    # Note: we do some ugly looking bash magic here, because we want to double quote each value
    # so they are sourced properly, but without potentially affecting the contents. Particularly,
    # values containing '=' are tricky since that's also the assignment operator.
    local previous_env_double_quoted=""
    while IFS= read -r line; do
        # Remove the longest match (two '%') of '=*' (equal sign + wildcard) from the end of the line ('%' as opposed
        # to '#'). This ensures we only keep the key, without potentially catching an '=' that's part of the
        # variable's value (such as in b64 encoded values).
        key="${line%%=*}"

        # This does something similar, but this time removing the shortest match (one '#') of '*='
        # (wildcard + equal sign) from the beginning ('#' as opposed to '%'), keeping only the value.
        value="${line#*=}"

        # Rebuild the env with the double quotes
        previous_env_double_quoted+="$key=\"$value\"${__NEWLINE}"
    done < <(env)

    # Set config file values first
    ingest_config_string "$(cat "$config_file")"
    set_log_level

    # Check if api token was populated after sourcing config file
    if [ "$api_token" != "$ASTRA_API_TOKEN" ]; then
        logwarn "$token_warning"
    fi

    # Set previous env second to allow vars provided through the command line to take priority
    ingest_config_string "$previous_env_double_quoted"
    set_log_level

    logheader $__DEBUG "Loaded configuration from file: $config_file"
}

add_to_config_builder() {
    local -r var_name=$1
    if [ -z "$var_name" ]; then fatal "no var_name was given"; fi

    logdebug "$var_name='${!var_name}'"
    _CONFIG_BUILDER+=("$var_name='${!var_name}'")
}

print_built_config() {
    if [ "${#_CONFIG_BUILDER[@]}" -eq 0 ]; then return 0; fi
    echo
    echo "----------------- GENERATED CONFIG -----------------"
    printf "%s\n" "${_CONFIG_BUILDER[@]}"
    echo "----------------------------------------------------"
}

components_include_connector() {
    [ "$COMPONENTS" == "$__COMPONENTS_ALL_ASTRA_CONTROL" ] && return 0
    return 1
}

components_include_neptune() {
    components_include_connector
}

components_include_trident() {
    if str_contains_at_least_one "$COMPONENTS" \
            "$__COMPONENTS_ALL_ASTRA_CONTROL" "$__COMPONENTS_TRIDENT_AND_ACP" "$__COMPONENTS_TRIDENT_ONLY"; then
        return 0
    fi
    return 1
}

components_include_acp() {
    if str_contains_at_least_one "$COMPONENTS" \
            "$__COMPONENTS_ALL_ASTRA_CONTROL" "$__COMPONENTS_TRIDENT_AND_ACP" "$__COMPONENTS_ACP_ONLY"; then
        return 0
    fi
    return 1
}

get_trident_namespace() {
    echo "${_EXISTING_TRIDENT_NAMESPACE:-"${TRIDENT_NAMESPACE:-"${NAMESPACE:-"$__DEFAULT_TRIDENT_NAMESPACE"}"}"}"
}

get_connector_operator_namespace() {
    echo "${NAMESPACE:-"${__DEFAULT_CONNECTOR_OPERATOR_NAMESPACE}"}"
}

get_connector_namespace() {
    echo "${CONNECTOR_NAMESPACE:-"${NAMESPACE:-"$__DEFAULT_CONNECTOR_NAMESPACE"}"}"
}

existing_trident_can_be_modified() {
    [ "$DO_NOT_MODIFY_EXISTING_TRIDENT" == "true" ] && return 1
    return 0
}

existing_trident_needs_modifications() {
    if [ "$_TRIDENT_COLLECTION_STEP_CALLED" != "true" ]; then
        fatal "this function should not be called until existing Astra Trident information has been collected"
    fi
    trident_is_missing && return 1

    components_include_trident && trident_image_needs_upgraded && return 0
    components_include_trident && trident_operator_image_needs_upgraded && return 0
    components_include_acp && acp_image_needs_upgraded && return 0
    components_include_acp && ! acp_is_enabled && return 0

    return 1
}

trident_is_missing() {
    if [ "$_TRIDENT_COLLECTION_STEP_CALLED" != "true" ]; then
        fatal "this function should not be called until existing Astra Trident information has been collected"
    fi
    [ -z "$_EXISTING_TRIDENT_NAMESPACE" ] && return 0
    return 1
}

trident_will_be_installed_or_modified() {
    if [ "$_TRIDENT_COLLECTION_STEP_CALLED" != "true" ]; then
        fatal "this function should not be called until existing Astra Trident information has been collected"
    fi
    if trident_is_missing; then return 0; fi
    if existing_trident_needs_modifications && existing_trident_can_be_modified; then return 0; fi
    return 1
}

get_config_trident_image() {
    as_full_image "$TRIDENT_IMAGE_REGISTRY" "$TRIDENT_IMAGE_REPO" "$TRIDENT_IMAGE_TAG"
}

get_config_trident_operator_image() {
    as_full_image "$TRIDENT_OPERATOR_IMAGE_REGISTRY" "$TRIDENT_OPERATOR_IMAGE_REPO" "$TRIDENT_OPERATOR_IMAGE_TAG"
}

get_config_trident_autosupport_image() {
    as_full_image "$TRIDENT_AUTOSUPPORT_IMAGE_REGISTRY" "$TRIDENT_AUTOSUPPORT_IMAGE_REPO" "$TRIDENT_AUTOSUPPORT_IMAGE_TAG"
}

get_config_acp_image() {
    as_full_image "$TRIDENT_ACP_IMAGE_REGISTRY" "$TRIDENT_ACP_IMAGE_REPO" "$TRIDENT_ACP_IMAGE_TAG"
}

get_config_connector_operator_image() {
    as_full_image "$CONNECTOR_OPERATOR_IMAGE_REGISTRY" "$CONNECTOR_OPERATOR_IMAGE_REPO" "$CONNECTOR_OPERATOR_IMAGE_TAG"
}

trident_image_needs_upgraded() {
    if [ "$_TRIDENT_COLLECTION_STEP_CALLED" != "true" ]; then
        fatal "this function should not be called until existing Astra Trident information has been collected"
    fi
    local -r configured_image="$(get_config_trident_image)"

    logdebug "Checking if Astra Trident image needs upgraded: $_EXISTING_TRIDENT_IMAGE vs $configured_image"
    if [ "$_EXISTING_TRIDENT_IMAGE" != "$configured_image" ]; then
        return 0
    fi

    return 1
}

trident_operator_image_needs_upgraded() {
    if [ "$_TRIDENT_COLLECTION_STEP_CALLED" != "true" ]; then
        fatal "this function should not be called until existing Astra Trident information has been collected"
    fi
    local -r configured_image="$(get_config_trident_operator_image)"

    logdebug "Checking if Astra Trident image needs upgraded: $_EXISTING_TRIDENT_OPERATOR_IMAGE vs $configured_image"
    if [ "$_EXISTING_TRIDENT_OPERATOR_IMAGE" != "$configured_image" ]; then
        return 0
    fi

    return 1
}

acp_image_needs_upgraded() {
    if [ "$_TRIDENT_COLLECTION_STEP_CALLED" != "true" ]; then
        fatal "this function should not be called until existing Astra Trident information has been collected"
    fi
    local -r configured_image="$(get_config_acp_image)"

    logdebug "Checking if ACP image needs upgraded: $_EXISTING_TRIDENT_ACP_IMAGE vs $configured_image"
    if [ "$_EXISTING_TRIDENT_ACP_IMAGE" != "$configured_image" ]; then
        return 0
    fi
    return 1
}

acp_is_enabled() {
    if [ "$_TRIDENT_COLLECTION_STEP_CALLED" != "true" ]; then
        fatal "this function should not be called until existing Astra Trident information has been collected"
    fi
    logdebug "Checking if ACP is enabled: '$_EXISTING_TRIDENT_ACP_ENABLED'"
    [ "$_EXISTING_TRIDENT_ACP_ENABLED" == "true" ] && return 0
    return 1
}

# get_config_custom_registries will echo all image registries (including the base repo) that have had their default
# overridden by the user, one per line. Example:
#     my.registry.io/base/repo
#     my.registry.io/base/repo
#     my.registry.io/other/repo
#     other.registry.io
# If there are no custom registries, the function returns code 1.
get_config_custom_registries_with_repo() {
    local -r docker_hub_default="$(join_rpath "$__DEFAULT_DOCKER_HUB_IMAGE_REGISTRY" "$__DEFAULT_DOCKER_HUB_IMAGE_BASE_REPO")"
    local -r astra_reg_default="$(join_rpath "$__DEFAULT_ASTRA_IMAGE_REGISTRY" "$__DEFAULT_ASTRA_IMAGE_BASE_REPO")"
    local -a custom_registries=()

    if components_include_trident || components_include_acp; then
        get_config_trident_operator_image | starts_with "$docker_hub_default" || custom_registries+=("$TRIDENT_OPERATOR_IMAGE_REGISTRY")
        get_config_trident_autosupport_image | starts_with "$docker_hub_default" || custom_registries+=("$TRIDENT_AUTOSUPPORT_IMAGE_REGISTRY")
        get_config_trident_image | starts_with "$docker_hub_default" || custom_registries+=("$TRIDENT_IMAGE_REGISTRY")
    fi
    if components_include_acp; then
        get_config_acp_image | starts_with "$astra_reg_default" || custom_registries+=("$TRIDENT_ACP_IMAGE_REGISTRY")
    fi
    if components_include_connector; then
        # The Connector and Neptune tags are resolved by the Connector Operator in most cases, so those images
        # don't have a "get_config_" since the tag would often just be empty. We construct the registry/repo
        # manually instead, since that's really all we care about.
        local -r connector_reg_and_repo="$(join_rpath "$CONNECTOR_IMAGE_REGISTRY" "$CONNECTOR_IMAGE_REPO")"
        local -r neptune_reg_and_repo="$(join_rpath "$NEPTUNE_IMAGE_REGISTRY" "$NEPTUNE_IMAGE_REPO")"

        get_config_connector_operator_image | starts_with "$docker_hub_default" || custom_registries+=("$CONNECTOR_OPERATOR_IMAGE_REGISTRY")
        echo "$connector_reg_and_repo" | starts_with "$astra_reg_default" || custom_registries+=("$CONNECTOR_IMAGE_REGISTRY")
        echo "$neptune_reg_and_repo" | starts_with "$astra_reg_default" || custom_registries+=("$NEPTUNE_IMAGE_REGISTRY")
    fi

    if [ "${#custom_registries[@]}" -eq 0 ]; then
        return 1
    fi

    for reg in "${custom_registries[@]}" ; do
        echo "$reg"
    done

    return 0
}

config_image_is_custom() {
    local -r component_name="$1"
    local -r default_registry="$2"
    local -r default_base_repo="$3"
    local -r default_tag="$4"
    if [ $# -ne 4 ]; then
      echo "config_image_is_custom() expects 4 arguments, but received $#."
      return 1
    fi

    [ -z "$component_name" ] && fatal "no component_name given"

    local -r registry_var="${component_name}_IMAGE_REGISTRY"
    local -r repo_var="${component_name}_IMAGE_REPO"
    local -r tag_var="${component_name}_IMAGE_TAG"
    local -r current_image="$(as_full_image "${!registry_var}" "${!repo_var}" "${!tag_var}")"

    local -r default_image_name_var="__DEFAULT_${component_name}_IMAGE_NAME"
    local -r default_repo="$(join_rpath "$default_base_repo" "${!default_image_name_var}")"
    local -r default_image="$(as_full_image "$default_registry" "$default_repo" "$default_tag")"

    [ -z "${!registry_var}" ] && fatal "component '$component_name' invalid: variable '$registry_var' is empty"
    [ -z "${!repo_var}" ] && fatal "component '$component_name' invalid: variable '$repo_var' is empty"
    [ -z "${!tag_var}" ] && fatal "component '$component_name' invalid: variable '$tag_var' is empty"
    [ -z "${!default_image_name_var}" ] && fatal "component '$component_name' invalid: variable '$default_image_name_var' is empty"

    [ "$current_image" != "$default_image" ] && return 0
    return 1
}

config_trident_operator_image_is_custom() {
    if config_image_is_custom "TRIDENT_OPERATOR" "$__DEFAULT_DOCKER_HUB_IMAGE_REGISTRY" "$__DEFAULT_DOCKER_HUB_IMAGE_BASE_REPO" "$__TRIDENT_VERSION"; then
        return 0
    fi
    return 1
}

config_trident_autosupport_image_is_custom() {
    if config_image_is_custom "TRIDENT_AUTOSUPPORT" "$__DEFAULT_DOCKER_HUB_IMAGE_REGISTRY" "$__DEFAULT_DOCKER_HUB_IMAGE_BASE_REPO" "$__TRIDENT_VERSION"; then
        return 0
    fi
    return 1
}

config_trident_image_is_custom() {
    if config_image_is_custom "TRIDENT" "$__DEFAULT_DOCKER_HUB_IMAGE_REGISTRY" "$__DEFAULT_DOCKER_HUB_IMAGE_BASE_REPO" "$__TRIDENT_VERSION"; then
        return 0
    fi
    return 1
}

config_connector_operator_image_is_custom() {
    if config_image_is_custom "CONNECTOR_OPERATOR" "$__DEFAULT_DOCKER_HUB_IMAGE_REGISTRY" "$__DEFAULT_DOCKER_HUB_IMAGE_BASE_REPO" "$__TRIDENT_VERSION"; then
        return 0
    fi
    return 1
}

config_connector_image_is_custom() {
    # CONNECTOR_IMAGE_TAG is optional, if the user set this consider it custom
    if [ -n "$CONNECTOR_IMAGE_TAG" ]; then
        return 0
    fi
    return 1
}

config_neptune_image_is_custom() {
    # NEPTUNE_IMAGE_TAG is optional, if the user set this consider it custom
    if [ -n "$NEPTUNE_IMAGE_TAG" ]; then
        return 0
    fi
    return 1
}

config_acp_image_is_custom() {
    if config_image_is_custom "TRIDENT_ACP" "$__DEFAULT_ASTRA_IMAGE_REGISTRY" "$__DEFAULT_ASTRA_IMAGE_BASE_REPO" "$__TRIDENT_VERSION"; then
        return 0
    fi
    return 1
}

prompts_disabled() {
    [ "${DISABLE_PROMPTS}" == "true" ] && return 0
    return 1
}

is_dry_run() {
    [ "${DRY_RUN}" == "true" ] && return 0
    return 1
}

#----------------------------------------------------------------------
#-- Util functions
#----------------------------------------------------------------------
get_captured_err() {
    if [ -f "$__ERR_FILE" ]; then
        cat "$__ERR_FILE"
        rm -f "$__ERR_FILE" &> /dev/null
    else
        echo ""
    fi
}

debug_is_on() {
    [ "$LOG_LEVEL" == "$__DEBUG" ] && return 0
    [ "$LOG_LEVEL" -lt "$__DEBUG" ] &> /dev/null && return 0
    return 1
}

log_at_level() {
    if [ -z "$LOG_LEVEL" ]; then LOG_LEVEL=$__INFO; fi

    local -r given_level="${1:-$__DEBUG}"
    local msg="$2"

    if [ "$LOG_LEVEL" -eq "$__DEBUG" ]; then
        [ "$given_level" == $__DEBUG ] && msg="|DEBUG|  $msg"
        [ "$given_level" == $__INFO ] && msg="|INFO |  $msg"
        [ "$given_level" == $__WARN ] && msg="|WARN |  $msg"
        [ "$given_level" == $__ERROR ] && msg="|ERROR|  $msg"
    fi
    if [ "$given_level" -ge "$LOG_LEVEL" ]; then
        echo "$msg"
    fi
}

logln() {
    log_at_level "$1" ""
    log_at_level "$1" "$2"
}

logheader() {
    logln "$1" "--- $2"
}

# prefix_dryrun will add a prefix to the given string when DRY_RUN=true.
prefix_dryrun() {
    if is_dry_run; then
        echo "(DRY_RUN=true) $1"
    else
        echo "$1"
    fi
}

logdebug() {
    log_at_level $__DEBUG "$1"
}

loginfo() {
    log_at_level $__INFO "$1"
}

logwarn() {
    log_at_level $__WARN "WARNING: $1"
}

logerror() {
    log_at_level $__ERROR "$1"
}

# fatal will log the given error (followed by a stack trace) and then exit with code 1.
# Use it only for script execution errors -- for business logic errors, use `add_problem`.
fatal() {
    local -r msg="${1:-"unspecified failure"}"
    local full="FATAL: ${msg}";
    local -r previous_fn="${FUNCNAME[1]}"
    if [ -n "$previous_fn" ]; then full="FATAL: $previous_fn: ${msg}"; fi

    logln $__FATAL "$full"
    # Iterate through call stack in reverse order,
    # excluding "main" (the last entry, which has a line number of 0)
    for ((i=${#FUNCNAME[@]}-2; i>=0; i--)); do
        log_at_level $__FATAL "-> line ${BASH_LINENO[$i]}: ${FUNCNAME[$i]}"
    done

    step_cleanup_tmp_files
    exit 1
}

insert_into_file_after_pattern() {
    local -r filepath="$1"
    local -r pattern="$2"
    local -r insert_content="$3"
    [ ! -f "$filepath" ] && fatal "file '$filepath' does not exist"
    [ -z "$pattern" ] && fatal "no pattern given"
    [ -z "$insert_content" ] && fatal "no content to insert given"

    local -r total_lines="$(wc -l "$filepath" | awk '{print $1}')"
    local new_content=""
    local lineno=1
    local found_pattern="false"
    while IFS= read -r line
    do
        new_content+="$line"
        if echo "$line" | grep -q -- "$pattern"; then
            new_content+="${__NEWLINE}$insert_content"
            found_pattern="true"
        fi

        # Add a newline character unless it's the last line
        if [ "$lineno" -lt "$total_lines" ]; then
            new_content+=${__NEWLINE}
        fi
        lineno=$((lineno + 1))
    done < "$filepath"

    [ "$found_pattern" != "true" ] && fatal "did not find pattern '$pattern' in file"
    echo "$new_content" > "$filepath"
}

append_lines_to_file() {
    local -r file="$1"
    local -ar lines=("${@:2}")

    [ -z "$file" ] && fatal "no file given"
    [ "${#lines[@]}" -eq 0 ] && fatal "no lines given"

    for line in "${lines[@]}"; do
        echo "$line"
    done >> "$file"
}

prompt_user() {
    local -r var_name="$1"
    local -r prompt_msg="$2"
    if [ -z "$var_name" ]; then fatal "no variable name was given"; fi
    if [ -z "$prompt_msg" ]; then fatal "no prompt message was given"; fi
    if [ "$DISABLE_PROMPTS" == "true" ]; then return 0; fi

    while true; do
        read -p "${prompt_msg% } " -r "${var_name?}"
        if [ -n "${!var_name}" ]; then
            break
        else
            logerror "Error: Input cannot be empty."
        fi
    done
}

prompt_user_yes_no() {
    local prompt=$1
    local result
    if [ -z "$prompt" ]; then fatal "no prompt message was given"; fi
    if [ "$DISABLE_PROMPTS" == "true" ]; then return 0; fi

    echo
    while true; do
        read -p "$prompt (yes/no): " result
        case $result in
            [Yy]* ) return 0;;
            [Nn]* ) return 1;;
            * ) logerror "Please answer yes or no.";;
        esac
    done
}

# prompt_user_select_one will prompt the user to select one item from a list, putting the chosen
# value in the variable of the given name. The only time this function returns an error code (1) is when
# prompts are disabled and the variable has an invalid value (empty is also considered invalid unless provided
# as an option).
prompt_user_select_one() {
    local -r variable_name="$1"
    local -ra valid_values=("${@:2}")
    [ -z "$variable_name" ] && fatal "no variable name given"
    [ "${#valid_values[@]}" -lt 1 ] && fatal "no valid values given"

    if [ -z "${!variable_name}" ]; then
        prompt_user "${variable_name}" "Please select one of (${valid_values[*]}): "
    fi

    while true; do
        if str_matches_at_least_one "${!variable_name}" "${valid_values[@]}"; then
            return 0
        elif prompts_disabled; then
            return 1
        fi
        prompt_user "${variable_name}" "$variable_name value '${!variable_name}' is invalid. Select one of (${valid_values[*]}): "
    done
}

# prompt_user_number_greater_than_zero will prompt the user for a number greater than zero, putting the
# value in the variable of the given name. The only time this function returns an error code (1) is when
# prompts are disabled and the variable has an invalid value (empty is also considered invalid).
prompt_user_number_greater_than_zero() {
    local -r variable_name="$1"
    local -r initial_prompt_msg="$2"
    [ -z "$variable_name" ] && fatal "no variable name given"

    echo "variable_name: ${variable_name}"

    if [ -z "${!variable_name}" ]; then
        prompt_user "${variable_name}" "${initial_prompt_msg% } "
    fi

    while true; do
        if [ "${!variable_name}" -gt 0 ] &> /dev/null; then
            return 0
        elif prompts_disabled; then
            return 1
        fi
        prompt_user "${variable_name}" "$variable_name value '${!variable_name}' is invalid. Please enter a number greater than 0: "
    done
}

with_trailing_slash() {
    local str="$1"
    [ -z "$str" ] && return 0

    local str="$1"
    str="${str#/}" # Remove starting slash if present
    str="${str%/}" # Remove trailing slash if present
    str="$str/"

    echo "$str"
}

join_rpath() {
    local args=("$@")
    [ "${#args[@]}" -eq 0 ] && echo "" && return 0

    local joined=""
    for (( i = 0; i < ${#args[@]}; i+=1 )); do
        args[i]="${args[i]#/}" # Remove starting slash if present
        args[i]="${args[i]%/}" # Remove trailing slash if present
        if [ -z "$joined" ]; then joined="${args[i]}"
        else joined="$joined/${args[i]}"; fi
    done

    echo "$joined"
}

# starts_with checks if a string starts with the given substring.
# Usage: `echo "abc" | starts_with "ab"` returns 0 (true).
starts_with() {
    local str_to_check="" && read -r str_to_check
    local -r substring="$1"

    [ -z "$str_to_check" ] && fatal "no str_to_check given"
    [ -z "$substring" ] && fatal "no substring given"

    case $str_to_check in
        "$substring"*)
            return 0
            ;;
    esac

    return 1
}

str_contains_at_least_one() {
    local -r str_to_check="$1"
    local -a keywords=("${@:2}")

    [ -z "$str_to_check" ] && fatal "no str_to_check provided"
    [ "${#keywords[@]}" -eq 0 ] && fatal "no keywords provided"

    for keyword in "${keywords[@]}" ; do
        if echo "$str_to_check" | grep -qi -- "$keyword"; then
            return 0
        fi
    done

    return 1
}

str_matches_at_least_one() {
    local -r str_to_check="$1"
    local -a keywords=("${@:2}")

    [ -z "$str_to_check" ] && fatal "no str_to_check provided"
    [ "${#keywords[@]}" -eq 0 ] && fatal "no keywords provided"

    for keyword in "${keywords[@]}" ; do
        if [ "$str_to_check" == "$keyword" ]; then
            return 0
        fi
    done

    return 1
}

# process_url removes trailing slashes from the given url and sets the protocol to the one given
process_url() {
    local url="$1"
    local -r protocol="${2:-""}"
    [ -z "$url" ] && return 0

    url="${url#http://}" # Remove 'http://'
    url="${url#https://}" # Remove 'https://'
    url="${url%/}" # Remove trailing slash
    url="${protocol}${url}"

    echo "$url"
}

get_base_repo() {
    local -r image_repo="$1"
    if [ -z "$image_repo" ]; then fatal "no image_repo given"; fi

    local -r base="$(dirname "$image_repo")"
    if [ "$base" == "." ]; then base="$image_repo"; fi

    echo "$base"
}

as_full_image() {
    local -r registry="$1"
    local -r image_repo="$2"
    local -r image_tag="$3"

    if [ -z "$image_repo" ]; then fatal "no image_repo given"; fi
    if [ -z "$image_tag" ]; then fatal "no image_tag given"; fi

    echo "$(join_rpath "$registry" "$image_repo"):$image_tag"
}

tool_is_installed() {
    local -r tool="$1"
    if [ -z "$tool" ]; then fatal "no tool name provided"; fi

    if command -v "$tool" &>/dev/null; then
        return 0
    fi

    return 1
}

version_in_range() {
    local -r current=$1
    local -r min=$2
    local -r max=$3

    if [ -z "$current" ]; then fatal "no current version given"; fi
    if [ -z "$min" ]; then fatal "no min version given"; fi
    if [ -z "$max" ]; then fatal "no max version given"; fi
    if [ "${current%.0}" == "${max%.0}" ]; then return 0; fi

    local -r middle_version="$(printf "%s\n%s\n%s" "$current" "$min" "$max" | sort -V | head -n 2 | tail -n 1)"
    if [ "$middle_version" == "$current" ]; then
        return 0
    fi
    return 1
}

version_higher_or_equal() {
    local -r current=$1
    local -r min=$2

    if [ -z "$current" ]; then fatal "no current version given"; fi
    if [ -z "$min" ]; then fatal "no min version given"; fi
    [ "$current" == "$min" ] && return 0;

    local -r bottom_version=$(printf "%s\n%s" "$current" "$min" | sort -V | tail -n 1)
    if [ "$bottom_version" == "$current" ]; then
        return 0
    fi
    return 1
}

status_code_msg() {
    local -r status_code="$1"
    [ -z "$status_code" ] && fatal "no status code given"

    local status=""
    case "$status_code" in
      200) status="OK" ;;
      201) status="created" ;;
      204) status="no content" ;;
      400) status="bad request" ;;
      401) status="unauthorized" ;;
      403) status="forbidden" ;;
      404) status="not found" ;;
      500) status="internal server error" ;;
      503) status="service unavailable" ;;
      *) status="unknown" ;;
    esac
    echo "$status"
}

add_tls_validation_hint_to_err_if_needed() {
    local error_msg="$1"
    [ -z "$error_msg" ] && return 0

    local match_phrase="curl: (60) SSL certificate problem"
    if echo "$error_msg" | grep -qi "$match_phrase"; then
        error_msg="$match_phrase -- try setting SKIP_TLS_VALIDATION=true (WARNING: not for production use!)"
    fi

    echo "$error_msg"
}

add_problem() {
    local problem_simple=$1
    local problem_long=${2:-$problem_simple}

    if [ -z "$problem_simple" ]; then fatal "no error message given"; fi

    logdebug "$problem_simple"
    _PROBLEMS+=("$problem_long")
}

make_astra_control_request() {
    local sub_path="$1"
    if [ -z "$sub_path" ]; then fatal "no sub_path given (if the base route is needed, use '/')"; fi
    if [ "$sub_path" == "/" ]; then sub_path=""; fi
    if [ -z "$ASTRA_CONTROL_URL" ]; then fatal "no ASTRA_CONTROL_URL found"; fi
    if [ -z "$ASTRA_ACCOUNT_ID" ]; then fatal "no ASTRA_ACCOUNT_ID found"; fi
    if [ -z "$ASTRA_API_TOKEN" ]; then fatal "no ASTRA_API_TOKEN found"; fi

    local -r url="$ASTRA_CONTROL_URL/accounts/$ASTRA_ACCOUNT_ID$sub_path"
    local -r method="GET"
    local headers=("-H" 'Content-Type: application/json')
    headers+=("-H" 'Accept: application/json')
    headers+=("-H" "Authorization: Bearer $ASTRA_API_TOKEN")

    _return_body=""
    _return_status=""
    local skip_tls_validation_opt=""
    if [ "$SKIP_TLS_VALIDATION" == "true" ]; then
        skip_tls_validation_opt="-k"
    fi

    logdebug "$method --> '$url'"
    local -r result="$(curl -X "$method" -sS $skip_tls_validation_opt -w "\n%{http_code}" "$url" "${headers[@]}" 2> "$__ERR_FILE")"
    _return_error="$(add_tls_validation_hint_to_err_if_needed "$(get_captured_err)")"
    _return_body="$(echo "$result" | head -n 1)"
    _return_status="$(echo "$result" | tail -n 1)"
}

is_docker_hub() {
    local -r registry_url="$1"
    if [ -z "$registry_url" ]; then fatal "no registry_url given"; fi

    if echo "$registry" | grep -q "docker.io"; then
        return 0
    fi
    return 1
}

is_astra_registry() {
    local -r registry_url="$1"
    if [ -z "$registry_url" ]; then fatal "no registry_url given"; fi

    if echo "$registry" | grep -q "cr." && echo "$registry" | grep -q "astra"; then
        return 0
    fi
    return 1
}

generate_docker_registry_secret() {
    local -r pull_secret="$1"
    local -r docker_username="$2"
    local -r docker_password="$3"
    local -r namespace="$4"
    local -r docker_server="$5"
    local -r secret_filename="$6"
    local -r content="  labels:${__NEWLINE}${_PROCESSED_LABELS_WITH_DEFAULT}"

    [ -z "$pull_secret" ] && fatal "no pull secret given"
    [ -z "$docker_username" ] && fatal "no docker username given"
    [ -z "$docker_password" ] && fatal "no docker password given"
    [ -z "$namespace" ] && fatal "no namespace given"
    [ -z "$docker_server" ] && fatal "no docker registry given"
    [ -z "$secret_filename" ] && fatal "no secret filename given"

    local -r secret_yaml="$(kubectl create secret docker-registry "$pull_secret" --docker-username="$docker_username" --docker-password="$docker_password" -n "$namespace" --docker-server="$docker_server" --dry-run=client -o yaml 2> "$__ERR_FILE")"
    local -r captured_err="$(get_captured_err)"

    if [ -z "$secret_yaml" ] || [ -n "$captured_err" ]; then
        add_problem "Failed to generate secret for ACS registry '$docker_server': $captured_err"
        return 1
    else
        echo "$secret_yaml" > "$secret_filename"
        insert_into_file_after_pattern "${secret_filename}" "metadata:" "${content}"
        return 0
    fi
}

get_registry_credentials_from_pull_secret() {
    local -r pull_secret="$1"
    local -r namespace="$2"
    if [ -z "$pull_secret" ]; then fatal "no pull_secret given"; fi
    if [ -z "$namespace" ]; then fatal "no namespace given"; fi

    # General steps for getting the username/pw from a pull secret since it involves a lot of jq operations
    # and the objects returned don't have the most obvious structure...
    #
    # 1. Get the kubectl secret as json:
    # {
    #     "apiVersion": "v1",
    #     "data": {".dockerconfigjson": "B64_ENCODED_VALUE"},
    #     ...
    # }
    #
    # 2. B64_ENCODED_VALUE, once decoded, should have the following format:
    # {
    #   "auths": {
    #     "https://my.registry.io": {
    #       "username": "B64_ENCODED_USERNAME",
    #       "password": "B64_ENCODED_PASSWORD",
    #       "auth": "B64_ENCODED_USERNAME_PASSWORD"
    #     },
    #     "https://my.other.registry.io": { ... }
    #   }
    # }
    #
    # 3. B64_ENCODED_USERNAME_PASSWORD, once decoded, is actually just the username and password together:
    # 'my_username:my_password'
    #
    # 4. List each key/value pair as "entries", using jq's `to_entries`:
    # [
    #   {
    #     "key": "https://my.registry.io",
    #     "value": {
    #       "username": "username",
    #       "password": "password",
    #       "auth": "B64_ENCODED_USERNAME_PASSWORD"
    #     }
    #   },
    #   { "key": "https://my.other.registry.io", "value": { ... } }
    # ]
    #
    # 5. Filter entries where $registry contains the `key`
    # 6. Get the first matching entry's `.value.auth`, which would be `B64_ENCODED_USERNAME_PASSWORD` here
    # 7. The `B64_ENCODED_USERNAME_PASSWORD` can then be passed to curl via
    # `-H 'Authorization: Basic B64_ENCODED_USERNAME_PASSWORD'` without having to decode it first.
    local -r contents="$(k8s_get_resource "secret/$pull_secret" "$namespace" "json")"
    if [ -z "$contents" ]; then
        add_problem "Pull secret '$pull_secret' not found in namespace '$namespace'"
        return 1
    fi

    # Note: assigning the value of `.key` to variable $k is necessary as jq doesn't allow referring to
    # paths such as `.key` in function parameters
    local -r registry_selector='(.key | contains($reg)) or (.key as $k | $reg | contains($k))'
    local -r registry_filter="map(select($registry_selector))"
    local -r encoded_creds="$( \
        echo "$contents" \
        | jq -r '.data[".dockerconfigjson"]' 2> /dev/null \
        | base64 -d 2> /dev/null \
        | jq -r '.auths' 2> /dev/null \
        | jq -r --arg reg "$registry" "to_entries | $registry_filter" 2> /dev/null \
        | jq -r '.[0].value.auth' 2> /dev/null \
    )"
    if [ -z "$encoded_creds" ] || [ "$encoded_creds" == "null" ]; then
        add_problem "pull secret '$namespace.$pull_secret': failed to extract encoded_creds" "Registry pull secret '$pull_secret' is in the wrong format."
        logdebug "result: $encoded_creds"
        return 1
    fi
    _return_value="$encoded_creds"
    return 0
}

# k8s_cluster_can_pull_from_docker_hub deploys a busybox pod and executes a simple echo command on it. This
# allows us to check whether the k8s cluster can pull from docker hub.
k8s_cluster_can_pull_from_docker_hub() {
    local namespace="${1:-"default"}"
    local -r registry="docker.io"
    local -r image_and_tag="busybox"

    if [ -z "$registry" ]; then fatal "no registry given"; fi
    if [ -z "$image_and_tag" ]; then fatal "no image given"; fi

    local -r full_image="$registry/$image_and_tag"

    logdebug "checking if '$full_image' can be pulled from the cluster (namespace: $namespace)..."

    local -r pod_name="astra-preflight-check-test"
    local pull_secret_override="[]"
    if [ -n "$pull_secret" ]; then pull_secret_override='[{"name": "'$pull_secret'"}]'; fi
    local -r spec_overrides='
    {
        "spec": {
            "imagePullSecrets": '$pull_secret_override',
            "containers": [
                {
                    "name": "test-container-override",
                    "image": "'"$full_image"'",
                    "command": ["echo", "pull test successful"]
                }
            ]
        }
    }'

    # Run actual test
    kubectl delete pod -n "$namespace" "$pod_name" &> /dev/null || true
    if kubectl run "$pod_name" --image="$full_image" \
            -n "$namespace" \
            --image-pull-policy=Always \
            --restart=Never \
            --overrides="${spec_overrides}" &> /dev/null
    then
        kubectl delete pod -n "$namespace" "$pod_name" > /dev/null || true
        return 0
    else
        local -r message="$(k8s_get_resource "pod/$pod_name" "$namespace" jsonpath='{.status.containerStatuses[0].state.waiting.reason}')"
        local -r reason="$(k8s_get_resource "pod/$pod_name" "$namespace" jsonpath='{.status.containerStatuses[0].state.waiting.message}')"
        kubectl delete pod -n "$namespace" "$pod_name" > /dev/null || true
        add_problem "$full_image: failed (${reason:-"unknown error"})" "Failed to pull image '$full_image': ${reason:-"unknown error"}: ${message:-""}"
        return 1
    fi
}

check_if_image_can_be_pulled_via_curl() {
    local -r registry="$1"
    local -r image_repo="$2"
    local -r image_tag="$3"
    local encoded_creds="${4:-""}" # Encoded creds format: 'username:password' encoded in b64.
    _return_body=""
    _return_status=""

    if [ -z "$registry" ]; then fatal "no registry given"; fi
    if [ -z "$image_repo" ]; then fatal "no image_repo given"; fi
    if [ -z "$image_tag" ]; then fatal "no image_tag given"; fi

    local -a args=('-sS' '-w' "\n%{http_code}")
    if [ -n "$encoded_creds" ]; then
        args+=("-H" "Authorization: Basic $encoded_creds")
    fi
    if [ "$SKIP_TLS_VALIDATION" == "true" ]; then
        args+=("-k")
    fi
    # We accept all formats via '*/*' because we only really care about the status code, but certain multi-platform
    # images require a more specific format and will return 404 if we only use '*/*', so we add those formats as well
    local accept_formats="*/*"
    accept_formats+=", application/vnd.docker.distribution.manifest.list.v1+json"
    accept_formats+=", application/vnd.docker.distribution.manifest.list.v2+json"
    accept_formats+=", application/vnd.oci.image.index.v1+json" # Required for ACP
    args+=("-H" "Accept: $accept_formats")

    local -r result="$(curl -X GET "${args[@]}" "https://$registry/v2/$image_repo/manifests/$image_tag" 2> "$__ERR_FILE")"
    local -r curl_err="$(get_captured_err)"
    local -r line_count="$(echo "$result" | wc -l)"
    _return_body="$(echo "$result" | head -n "$((line_count-1))")"
    _return_status="$(echo "$result" | tail -n 1)"
    _return_error=""

    if [ "$_return_status" == 200 ]; then
        return 0
    elif [ "$_return_status" == 404 ]; then
        _return_error="the image was not found"
    elif [ "$_return_status" != 000 ]; then
        _return_error="$(echo "$_return_body" | jq -r '.errors.[0].message' 2> /dev/null)"
        if [ -z "$_return_error" ] || [ "$_return_error" == "null" ]; then
            _return_error="$(status_code_msg "$_return_status")"
        fi
    else
        if [ -n "$curl_err" ]; then _return_error="$(add_tls_validation_hint_to_err_if_needed "$curl_err")"
        else _return_error="unknown error"; fi
    fi
    return 1
}

process_labels_to_yaml() {
    # The labels string should have a format like this: 'label1=value1 label2=value2'
    local labels_string="$1"
    local indent="${2:-""}"
    local label_separator="${3:-' '}"
    local key_value_separator="${4:-'='}"

    [ -z "$labels_string" ] && return 0

    # Split the string on the label separator. Result:
    # ("label1=value1" "label2=value2")
    local -a pairs=()
    IFS=$label_separator read -r -a "pairs" <<EOF
$labels_string
EOF

    # Further split the labels on the key/value separator. Result:
    # ("label1" "value1" "label2" "value2")
    local -a all_keys_and_values=()
    local -a current=()
    for pair in "${pairs[@]}"; do
      IFS=$key_value_separator read -r -a "current" <<EOF
$pair
EOF
      all_keys_and_values+=("${current[@]}")
    done

    # Make sure we have an even number of values
    local -r length="${#all_keys_and_values[@]}"
    if ! [ $((length % 2)) -eq 0 ]; then echo "" && return 1; fi

    # Form the full string, including indent. Result:
    # [indent]label1: value1
    # [indent]label2: value2
    local key=""
    local value=""
    local yaml_labels=""
    for (( i = 0; i < "$length"; i+=2 )); do
        key="${all_keys_and_values[i]}"
        value="${all_keys_and_values[i+1]}"
        yaml_labels+="${indent}${key}: ${value}"

        # Add a newline character unless it's the last label
        if [ "$i" -lt "$((length - 2))" ]; then
            yaml_labels+=${__NEWLINE}
        fi
    done

    echo "$yaml_labels"
}

<<<<<<< HEAD
add_namespace_transformer_to_kustomization() {
    local -r namespace="${1:-""}"
    local -r kustomization_file="${2}"
    local -r kustomization_dir="$(dirname "$kustomization_file")"

    [ -z "$namespace" ] && fatal "no namespace given"
    [ -z "$kustomization_file" ] && fatal "no kustomization file given"
    [ ! -f "$kustomization_file" ] && fatal "kustomization file '$kustomization_file' does not exist"

    # Add kustomization to set metadata.namespace where it's not already set
    echo "namespace: $namespace" >> "$kustomization_file"
    logdebug "$kustomization_file: added namespace field ($namespace)"

    # This transformer is more forceful than the `namespace` field above but is necessary to set
    # the namespace on a few resources that aren't caught by the former (the subjects in rolebindings for example).
    local -r transformer_file_name="namespace-transformer.yaml"
    cat <<EOF > "$kustomization_dir/$transformer_file_name"
apiVersion: builtin
kind: NamespaceTransformer
metadata:
  name: thisFieldDoesNotActuallyMatterForTransformers
  namespace: "${namespace}"
fieldSpecs:
- path: metadata/namespace
  create: true
EOF
    if grep -q "^transformers:" < "$kustomization_file"; then
        echo "transformers:" >> "$kustomization_file"
    fi
    insert_into_file_after_pattern "$kustomization_file" "transformers:" "- $transformer_file_name"
    logdebug "$kustomization_file: added namespace transformer ($transformer_file_name)"
}

=======
>>>>>>> b6cb49fd
# k8s_get_resource will get the given k8s resource in the given format and echo the output.
# If a connection error (or any type of error except for "NotFound") occurs, a problem will be added to make sure
# script execution is halted.
k8s_get_resource() {
    # Note on "NotFound" errors:
    #
    # "NotFound" errors are OK because it just means the resource wasn't found, at which point we echo an empty string
    # (basically equivalent to returning null or nil in other languages). We don't necessarily stop script execution
    # just because a resource wasn't found.
    #
    # On the other hand, other types of errors (such as connection timeouts) need to stop script execution since it
    # means we still don't actually know if the resource exists or not, so we call add_problem, which is akin to
    # 'throwing' an error.
    #
    # For example, we look for the existence of the TORC to determine whether Trident is installed or not -- this means
    # that, if we interpret a "Connection Timeout" error to mean "Trident is not installed" (instead of adding them as
    # a problem), then we're going to continue execution of the script and attempt to install Trident on a cluster that
    # may already have it installed.
    local -r resource="$1"
    local -r namespace="${2:-""}"
    local -r format="${3:-"json"}"

    [ -z "$resource" ] && fatal "no resource given"

    local -a args=()
    [ -n "$namespace" ] && args+=("-n" "$namespace")

    local -r output="$(kubectl get "$resource" "${args[@]}" -o "$format" 2> "$__ERR_FILE")"
    local -r captured_err="$(get_captured_err)"
    if [ -n "$output" ] && [ -z "$captured_err" ]; then
        echo "$output"
        return 0
    fi

    local base_msg="A failure occurred when checking if resource '$resource'"
    [ -n "$namespace" ] && base_msg+=" (namespace: $namespace)"
    base_msg+=" exists"
    if echo "$captured_err" | grep -q "NotFound" &> /dev/null; then
        logdebug "got NotFound error for resource '$resource', letting it through" >& 2
    elif echo "$captured_err" | grep -q "error executing jsonpath"; then
        logdebug "got jsonpath error for resource '$resource', letting it through" >& 2
    elif [ -n "$captured_err" ]; then
        logdebug "got unrecognized error for resource '$resource': $captured_err" >& 2
        add_problem "$base_msg: $(echo "$captured_err" | tail -n 1)"
    else
        add_problem "$base_msg: unknown error"
    fi

    return 1
}

k8s_resource_exists() {
    local -r resource="$1"
    local -r namespace="$2"

    if k8s_get_resource "$resource" "$namespace" 1> /dev/null; then
        return 0
    fi

    return 1
}

apply_kubectl_patch() {
    local patch="$1"
    local dry_run_flag=""

    [ -z "$patch" ] && fatal "no patch provided"
    str_contains_at_least_one "$patch" "kubectl patch" && fatal "patch '$patch' should exclude 'kubectl patch'"
    is_dry_run && dry_run_flag=" --dry-run=client"

    local -r command="kubectl patch$dry_run_flag $patch"
    local result="$command: "
    if eval "$command" &> /dev/null; then
        logdebug "$result OK"
        return 0
    else
        logdebug "$result failed"
        return 1
    fi
}

apply_kubectl_patches() {
    local -a patches=("${@}")

    if [ "${#patches}" -gt 0 ]; then
        for p in "${patches[@]}"; do
            apply_kubectl_patch "$p"
        done
    else
        logdebug "no patches to apply"
    fi
}

wait_for_deployment_running() {
    local -r deployment="$1"
    local -r namespace="${2:-"default"}"
    local -r timeout="${3:-"2"}" # Minutes
    [ -z "$deployment" ] && fatal "no deployment name given"

    local -r sleep_time="5" # Seconds
    local -r max_checks="$(( (timeout * 60) / sleep_time ))"
    local counter=0
    loginfo "Waiting on deployment/$deployment (timeout: ${timeout}m)..."
    while ((counter < max_checks)); do
        if kubectl rollout status -n "$namespace" "deploy/$deployment" -w=false &> /dev/null; then
            logdebug "deploy/$deployment is now running"
            return 0
        else
            logdebug "waiting for deploy/$deployment to be running"
            ((counter++))
            sleep "$sleep_time"
        fi
    done

    return 1
}

wait_for_cr_state() {
    local -r resource="$1"
    local -r path="$2"
    local -r desired_state="$3"
    local -r namespace="${4:-"default"}"
    local -r timeout="${5:-"2"}" # Minutes
    [ -z "$resource" ] && fatal "no resource given"
    [ -z "$path" ] && fatal "no JSON path given"
    [ -z "$desired_state" ] && fatal "no desired state given"

    loginfo "Waiting on $resource -> $path to reach '$desired_state' (timeout: ${timeout}m)..."

    local -r sleep_time="5" # Seconds
    local -r max_checks="$(( (timeout * 60) / sleep_time ))"
    local counter=0
    local current_state=""
    while ((counter < max_checks)); do
        current_state=$(k8s_get_resource "$resource" "$namespace" jsonpath="{$path}")

        if [ "$current_state" == "$desired_state" ]; then
            logdebug "resource '$resource' has reached '$desired_state'"
            return 0
        else
            logdebug "waiting for resource '$resource' (ns: $namespace) to reach '$desired_state' (currently '$current_state')"
            ((counter++))
            sleep "$sleep_time"
        fi
    done

    return 1
}

wait_for_resource_created() {
    local -r resource="$1"
    local -r namespace="$2"
    local -r timeout="${3:-120}"

    [ -z "$resource" ] && fatal "no resource given"
    [ -z "$namespace" ] && fatal "no namespace given"

    local max_checks=1
    if (( timeout > 0 )); then
        max_checks=$(( timeout / 5 ))
        if (( max_checks <= 0 )); then
            max_checks=1
        fi
    fi

    logdebug "waiting for resource '$resource' in namespace '$namespace' to be created (timeout=$timeout)"
    local counter=0
    while ((counter < max_checks)); do
        if k8s_resource_exists "$resource" "$namespace"; then
            logdebug "resource '$resource' found"
            return 0
        else
            logdebug "resource '$resource' not yet created"
            ((counter++))
            sleep 5
        fi
    done

    return 1
}

get_container_count() {
    local -r resource="$1"
    local -r namespace="$2"

    [ -z "$resource" ] && fatal "no resource given"
    [ -z "$namespace" ] && fatal "no namespace given"
    if ! str_contains_at_least_one "$resource" "deploy" "daemonset" "replicaset"; then
        fatal "invalid resource kind in '$resource': only deployments, daemonsets, and replicasets supported"
    fi

    local path=".spec.template.spec.containers"
    local count=0
    count="$(k8s_get_resource "$resource" "$namespace" "json" | jq -r "$path | length" 2> /dev/null)"

    if [ -n "$count" ] || (( count > 0 )); then
        echo "$count"
        return 0
    fi

    return 1
}

backup_kubernetes_resource() {
    local -r kind="$1"
    local -r resource_name="$2"
    local -r directory="$3"
    local -r namespace="${4:-""}"

    [ -z "$kind" ] && fatal "no kind given"
    [ -z "$resource_name" ] && fatal "no resource_name given"
    [ -z "$directory" ] && fatal "no directory given"
    ! [ -d "$directory" ] && fatal "directory '$directory' does not exist"

    local -r resource_name_yaml="$(k8s_get_resource "$kind/$resource_name" "$namespace" "yaml")"
    [ -z "$resource_name_yaml" ] && return 1

    local backup_name="BACKUP_"
    [ -n "$namespace" ] && backup_name+="${namespace}_"
    backup_name+="${kind}_${resource_name}.yaml"

    echo "$resource_name_yaml" > "${directory}/${backup_name}"
    echo "$backup_name"
}

exit_if_problems() {
    if [ ${#_PROBLEMS[@]} -ne 0 ]; then
        debug_is_on && print_built_config
        logheader $__ERROR "Cluster management failed! We've identified the following issues:"
        for err in "${_PROBLEMS[@]}"; do
            logerror "* $err"
        done
        step_cleanup_tmp_files
        exit 1
    fi
}

#----------------------------------------------------------------------
#-- Steps
#----------------------------------------------------------------------
step_check_config() {
    # COMPONENTS and associated vars
    local trident_vars=()
    trident_vars+=("TRIDENT_OPERATOR_IMAGE_REGISTRY" "$TRIDENT_OPERATOR_IMAGE_REGISTRY")
    trident_vars+=("TRIDENT_AUTOSUPPORT_IMAGE_REGISTRY" "$TRIDENT_AUTOSUPPORT_IMAGE_REGISTRY")
    trident_vars+=("TRIDENT_IMAGE_REGISTRY" "$TRIDENT_IMAGE_REGISTRY")
    trident_vars+=("TRIDENT_OPERATOR_IMAGE_REPO" "$TRIDENT_OPERATOR_IMAGE_REPO")
    trident_vars+=("TRIDENT_AUTOSUPPORT_IMAGE_REPO" "$TRIDENT_AUTOSUPPORT_IMAGE_REPO")
    trident_vars+=("TRIDENT_IMAGE_REPO" "$TRIDENT_IMAGE_REPO")
    trident_vars+=("TRIDENT_OPERATOR_IMAGE_TAG" "$TRIDENT_OPERATOR_IMAGE_TAG")
    trident_vars+=("TRIDENT_AUTOSUPPORT_IMAGE_TAG" "$TRIDENT_AUTOSUPPORT_IMAGE_TAG")
    trident_vars+=("TRIDENT_IMAGE_TAG" "$TRIDENT_IMAGE_TAG")

    local connector_vars=()
    connector_vars+=("CONNECTOR_OPERATOR_IMAGE_REGISTRY" "$CONNECTOR_OPERATOR_IMAGE_REGISTRY")
    connector_vars+=("CONNECTOR_IMAGE_REGISTRY" "$CONNECTOR_IMAGE_REGISTRY")
    connector_vars+=("NEPTUNE_IMAGE_REGISTRY" "$CONNECTOR_OPERATOR_IMAGE_REGISTRY")
    connector_vars+=("CONNECTOR_OPERATOR_IMAGE_REPO" "$CONNECTOR_OPERATOR_IMAGE_REPO")
    connector_vars+=("CONNECTOR_IMAGE_REPO" "$CONNECTOR_IMAGE_REPO")
    connector_vars+=("NEPTUNE_IMAGE_REPO" "$NEPTUNE_IMAGE_REPO")
    connector_vars+=("CONNECTOR_OPERATOR_IMAGE_TAG" "$CONNECTOR_OPERATOR_IMAGE_TAG")
    connector_vars+=("ASTRA_CONTROL_URL" "$ASTRA_CONTROL_URL")
    connector_vars+=("ASTRA_API_TOKEN" "$ASTRA_API_TOKEN")
    connector_vars+=("ASTRA_ACCOUNT_ID" "$ASTRA_ACCOUNT_ID")
    connector_vars+=("ASTRA_CLOUD_ID" "$ASTRA_CLOUD_ID")
    connector_vars+=("ASTRA_CLUSTER_ID" "$ASTRA_CLUSTER_ID")

    local acp_vars=()
    acp_vars+=("TRIDENT_ACP_IMAGE_REGISTRY" "$TRIDENT_ACP_IMAGE_REGISTRY")
    acp_vars+=("TRIDENT_ACP_IMAGE_REPO" "$TRIDENT_ACP_IMAGE_REPO")
    acp_vars+=("TRIDENT_ACP_IMAGE_TAG" "$TRIDENT_ACP_IMAGE_TAG")


    # Parse COMPONENTS to determine what vars we care about
    local required_vars=("KUBECONFIG" "$KUBECONFIG")
    while true; do
        if [ "$COMPONENTS" == "$__COMPONENTS_ALL_ASTRA_CONTROL" ]; then
            required_vars+=("${trident_vars[@]}")
            required_vars+=("${acp_vars[@]}")
            required_vars+=("${connector_vars[@]}")
            break
        elif [ "$COMPONENTS" == "$__COMPONENTS_TRIDENT_AND_ACP" ]; then
            required_vars+=("${trident_vars[@]}")
            required_vars+=("${acp_vars[@]}")
            break
        elif [ "$COMPONENTS" == "$__COMPONENTS_TRIDENT_ONLY" ]; then
            required_vars+=("${trident_vars[@]}")
            break
        elif [ "$COMPONENTS" == "$__COMPONENTS_ACP_ONLY" ]; then
            required_vars+=("${acp_vars[@]}")
            break
        else
            local err="COMPONENTS: invalid value '$COMPONENTS'. Pick one of (${__COMPONENTS_VALID_VALUES[*]})"
            if prompts_disabled; then
                add_problem "$err."
                break
            fi

            prompt_user COMPONENTS "$err: "
        fi
    done
    add_to_config_builder "COMPONENTS"

    # First pass to find missing values
    local key
    local value
    local missing_vars=()
    for (( i = 0; i < ${#required_vars[@]}-1; i+=2 )); do
        key="${required_vars[i]}"
        value="${required_vars[i+1]}"
        add_to_config_builder "$key"
        if [ -z "$value" ]; then missing_vars+=("$key" "$value"); fi
    done

    # Second pass to prompt for missing values or
    # (if prompts are disabled) add errors so we can exit later
    for (( i = 0; i < ${#missing_vars[@]}-1; i+=2 )); do
        key="${missing_vars[i]}"
        value="${missing_vars[i+1]}"

        if [ -z "$value" ]; then
            if prompts_disabled; then
                add_problem "$key: required"
            else
                prompt_user "$key" "$key is required. Please enter a value: "
            fi
        fi
    done

    # Env vars with special conditions
<<<<<<< HEAD
    if [ -z "$IMAGE_PULL_SECRET" ] && get_config_custom_registries_with_repo; then
=======
    if [ -n "$IMAGE_PULL_SECRET" ]; then
        if [ -z "$NAMESPACE" ]; then
            local -r ns_warning="NAMESPACE is required when specifying an IMAGE_PULL_SECRET"
            if prompts_disabled; then
                add_problem "$ns_warning"
            else
                prompt_user "NAMESPACE" "$ns_warning. Please enter the namespace:"
            fi
        fi
    elif get_config_custom_registries_with_repo &> /dev/null; then
>>>>>>> b6cb49fd
        local custom_reg_warning="We detected one or more custom registry or repo values"
        custom_reg_warning+=", but no IMAGE_PULL_SECRET was specified. If any of your images are hosted in a private"
        custom_reg_warning+=" registry, an image pull secret will need to be created and IMAGE_PULL_SECRET set."
        if prompts_disabled; then
            logwarn "$custom_reg_warning"
        elif prompt_user_yes_no "$custom_reg_warning${__NEWLINE}Would you like to specify a pull secret now?"; then
            prompt_user "IMAGE_PULL_SECRET" "Enter a value for IMAGE_PULL_SECRET: "
        fi
    fi
    add_to_config_builder "IMAGE_PULL_SECRET"
    add_to_config_builder "NAMESPACE"
    add_to_config_builder "CONNECTOR_NAMESPACE"
    add_to_config_builder "TRIDENT_NAMESPACE"

    if prompts_disabled; then
        if [ -z "$DO_NOT_MODIFY_EXISTING_TRIDENT" ]; then
            local -r longer_msg="DO_NOT_MODIFY_EXISTING_TRIDENT is required when prompts are disabled."
            add_problem "DO_NOT_MODIFY_EXISTING_TRIDENT: required (prompts disabled)" "$longer_msg"
        fi
    fi
    add_to_config_builder "DISABLE_PROMPTS"
    add_to_config_builder "DO_NOT_MODIFY_EXISTING_TRIDENT"

    # Fully optional env vars
    add_to_config_builder "SKIP_TLS_VALIDATION"
    add_to_config_builder "CONNECTOR_SKIP_TLS_VALIDATION"
    add_to_config_builder "CONNECTOR_HOST_ALIAS_IP"
    add_to_config_builder "CONNECTOR_AUTOSUPPORT_ENROLLED"
    add_to_config_builder "CONNECTOR_AUTOSUPPORT_URL"

    # Add our default labels
    local -r label_indent="    "
    local -a default_labels=("app.kubernetes.io/created-by=astra-unified-installer")
    _PROCESSED_LABELS_WITH_DEFAULT="$(process_labels_to_yaml "${default_labels[*]}" "$label_indent")"

    # Add user's custom labels
    if [ -n "${LABELS}" ]; then
        _PROCESSED_LABELS_WITH_DEFAULT+="${__NEWLINE}$(process_labels_to_yaml "${LABELS}" "$label_indent")"
        if [ -z "${_PROCESSED_LABELS_WITH_DEFAULT}" ]; then
            add_problem "label processing: failed" "The given LABELS could not be parsed."
        fi

        _PROCESSED_LABELS+="$(process_labels_to_yaml "${LABELS}" "$label_indent")"
        if [ -z "${_PROCESSED_LABELS}" ]; then
            add_problem "label processing: failed" "The given LABELS could not be parsed."
        fi
    fi
    add_to_config_builder "LABELS"
}

step_check_tools_are_installed() {
    local utils=("$@")
    for cmd in "${utils[@]}"; do
        if ! tool_is_installed "$cmd"; then
            add_problem "$cmd: missing" "$cmd is not installed."
        else
            logdebug "$cmd: OK"
        fi
    done
}

step_check_kubectl_has_kustomize_support() {
    local -r minimum="${1#v}"
    if [ -z "$minimum" ]; then fatal "no minimum version was given"; fi

    logheader $__DEBUG "Checking if kubectl version supports kustomize ($minimum+)..."

    local current; current="$(kubectl version --client -o json | jq -r '.clientVersion.gitVersion')"
    current=${current#v}
    if ! version_higher_or_equal "$current" "$minimum"; then
        add_problem "kubectl version '$current': too low" "The version of your kubectl client ($current) is too low (need $__KUBECTL_MIN_VERSION+)" \
        "(requires $minimum or up)"
    else
        logdebug "kubectl version '$current': OK"
    fi
}

step_check_k8s_version_in_range() {
    local -r minimum="${1#v}"
    local -r maximum="${2#v}"

    if [ -z "$minimum" ]; then fatal "no minimum version was given"; fi
    if [ -z "$maximum" ]; then fatal "no maximum version was given"; fi

    logheader $__DEBUG "Checking if Kubernetes version is within range ($minimum <=> $maximum)..."

    local current; current="$(kubectl version -o json 2> "$__ERR_FILE" | jq -r '.serverVersion.gitVersion' 2> /dev/null)"
    local -r captured_err="$(get_captured_err)"
    if [ -z "$current" ] || [ "$current" == null ] || [ -n "$captured_err" ]; then
        add_problem "Failed to get your cluster's Kubernetes version: $captured_err"
        return 1
    fi

    current=${current#v}
    _KUBERNETES_VERSION="$current"
    if ! version_in_range "$current" "$minimum" "$maximum"; then
        add_problem "Your cluster's Kubernetes version '$current' is not within the supported range ($minimum-$maximum)"
    else
        logdebug "k8s version '$current': OK"
    fi
}

step_check_k8s_permissions() {
    logheader $__DEBUG "Checking if the Kubernetes user has admin privileges..."

    if ! tool_is_installed "kubectl"; then
        logheader $__DEBUG "kubectl is not installed, skipping k8s permission check"
    fi

    local -r has_permission="$(kubectl auth can-i '*' '*' --all-namespaces 2> "$__ERR_FILE")"
    local -r captured_err="$(get_captured_err)"
    if [ "$has_permission" == "yes" ]; then
        logdebug "k8s permissions: OK"
        return 0
    elif [ "$has_permission" != "yes" ]; then
        add_problem "Kubernetes user does not have admin privileges"
    elif [ -n "$captured_err" ]; then
        add_problem "Failed to check if Kubernetes user has admin privilege: $captured_err"
    else
        add_problem "Failed to check if Kubernetes user has admin privilege: unknown error"
    fi

}

step_check_volumesnapshotclasses() {
    logheader $__INFO "Checking for volumesnapshotclasses crd..."

    if ! k8s_resource_exists "crd/volumesnapshotclasses.snapshot.storage.k8s.io"; then
        local warning="We didn't find the volumesnapshotclasses CRD on the cluster! Installation will proceed"
        warning+=", but snapshots will not work until this is corrected."
        logwarn "$warning"
    else
        logdebug "volumesnapshotclasses crd: OK"
    fi
}

step_check_namespace_and_pull_secret_exist() {
    local -r namespace="$NAMESPACE"
    local -r pull_secret="$IMAGE_PULL_SECRET"
    local err_msg=""

    [ -z "$namespace" ] && return 0

    # Get the first custom registry we come across to put in the `kubectl create secret` command of the error message
    local registry="<REGISTRY>"
    local -r custom_registry="$(get_config_custom_registries_with_repo | head -n 1)"
    [ -n "$custom_registry" ] && registry="$custom_registry"

    local create_secret_cmd="kubectl create secret docker-registry '$pull_secret' -n '$namespace'"
    create_secret_cmd+=" --docker-server='$registry' --docker-username='<USERNAME>' --docker-password='<PASSWORD>'"

    if ! k8s_resource_exists "namespace/$namespace"; then
        if [ -n "$pull_secret" ]; then
            err_msg="The specified NAMESPACE '$namespace' does not exist on the cluster, but IMAGE_PULL_SECRET is set."
            err_msg+=" Please create the namespace and secret:"
            err_msg+="${__NEWLINE}    - kubectl create namespace '$namespace'"
            err_msg+="${__NEWLINE}    - $create_secret_cmd"
            add_problem "namespace '$namespace': not found but IMAGE_PULL_SECRET is set" "$err_msg"
            exit_if_problems
        fi
        if prompt_user_yes_no "The namespace $namespace doesn't exist. Create it now? Choosing 'no' will exit"; then
            kubectl create namespace "$namespace" --dry-run=client -o yaml | kubectl apply -f -
            logdebug "namespace '$namespace': OK"
        else
            err_msg="User chose not to create the namespace. Please create the namespace and/or run the script again."
            add_problem "User chose not to create the namespace. Exiting." "$err_msg"
            exit_if_problems
        fi
    elif [ -n "$pull_secret" ] && ! k8s_resource_exists "secret/$pull_secret" "$namespace"; then
        err_msg="The specified IMAGE_PULL_SECRET '$pull_secret' does not exist in namespace '$namespace'."
        err_msg+=" Please create it:${__NEWLINE}    - $create_secret_cmd"
        add_problem "pull secret '$pull_secret' not found in namespace '$namespace'" "$err_msg"
    fi
}

step_check_all_images_can_be_pulled() {
    # This step will run one of two different tests based on whether the nature of the images:
    # - If the given image is the default (i.e. the user didn't change it), we skip any checks
    # - If the given image is custom, we do a simple cURL "does the image exist" check
    # - If any of the images are from docker hub (default or custom), we run the k8s busybox check once
    #   (no need to run it more than that)
    #
    # Ideally, we would run the 'busybox' test (or something similar) for every different registry,
    # but this is not possible for unknown registries since we can't guarantee that busybox (or an equivalent image)
    # exists, and almost all of the images we do know about (trident, astra-connector, etc.) all use distroless
    # images that have absolutely no tooling/utilities with which we can run this test. This means we'd have to run
    # the original entrypoint (i.e. run the built binary), which is risky since there may be side effects.
    #
    # It might be possible to run the test and let the pod crash, after which we examine the pod's events or
    # status to determine if the pull itself was successful. Worth investigating at some point.
    local images_to_check=() # Format: ("REGISTRY" "REPO" "TAG" "default|custom")
    local -r custom="custom"
    local -r default="default"
    if components_include_trident; then
        images_to_check+=("$TRIDENT_OPERATOR_IMAGE_REGISTRY" "$TRIDENT_OPERATOR_IMAGE_REPO" "$TRIDENT_OPERATOR_IMAGE_TAG")
        if config_trident_operator_image_is_custom; then images_to_check+=("$custom")
        else images_to_check+=("$default"); fi

        images_to_check+=("$TRIDENT_AUTOSUPPORT_IMAGE_REGISTRY" "$TRIDENT_AUTOSUPPORT_IMAGE_REPO" "$TRIDENT_AUTOSUPPORT_IMAGE_TAG")
        if config_trident_autosupport_image_is_custom; then images_to_check+=("$custom")
        else images_to_check+=("$default"); fi

        images_to_check+=("$TRIDENT_IMAGE_REGISTRY" "$TRIDENT_IMAGE_REPO" "$TRIDENT_IMAGE_TAG")
        if config_trident_image_is_custom; then images_to_check+=("$custom")
        else images_to_check+=("$default"); fi
    fi
    if components_include_connector; then
        images_to_check+=("$CONNECTOR_OPERATOR_IMAGE_REGISTRY" "$CONNECTOR_OPERATOR_IMAGE_REPO" "$CONNECTOR_OPERATOR_IMAGE_TAG")
        if config_connector_operator_image_is_custom; then images_to_check+=("$custom")
        else images_to_check+=("$default"); fi


        if config_connector_image_is_custom; then
          # Only check connector image if user has overridden the connector-operator's default.
          # We do not know the default version and cannot check it due to it being hard coded within the connector-operator image.
          images_to_check+=("$CONNECTOR_IMAGE_REGISTRY" "$CONNECTOR_IMAGE_REPO" "$CONNECTOR_IMAGE_TAG" "$custom")
        else
          # Get the default connector tag
          local file_content
          file_content=$(curl -sS "https://raw.githubusercontent.com/NetApp/astra-connector-operator/$CONNECTOR_OPERATOR_IMAGE_TAG/common/connector_version.txt")
          # Trim new lines and white space
          local -r connector_tag="${file_content//[[:space:]]/}"
          if [ -z "$connector_tag" ]; then
             logwarn "Cannot guarantee the existence of the Connector image due to a failure in resolving the default image tag, skipping check"
          else
            images_to_check+=("$CONNECTOR_IMAGE_REGISTRY" "$CONNECTOR_IMAGE_REPO" "$connector_tag" "$default")
          fi
        fi

        if config_neptune_image_is_custom; then
          # Only check neptune image if user has overridden the connector-operator's default.
          # We do not know the default version and cannot check it due to it being hard coded within the connector-operator image.
          images_to_check+=("$NEPTUNE_IMAGE_REGISTRY" "$NEPTUNE_IMAGE_REPO" "$NEPTUNE_IMAGE_TAG" "$custom")
        else
          # Get the default connector tag
          local file_content
          file_content=$(curl -sS "https://raw.githubusercontent.com/NetApp/astra-connector-operator/$CONNECTOR_OPERATOR_IMAGE_TAG/common/neptune_manager_tag.txt")
          # Trim new lines and white space
          local -r neptune_tag="${file_content//[[:space:]]/}"
          if [ -z "$neptune_tag" ]; then
             logwarn "Cannot guarantee the existence of the Neptune image due to a failure in resolving the default image tag, skipping check"
          else
            images_to_check+=("$NEPTUNE_IMAGE_REGISTRY" "$NEPTUNE_IMAGE_REPO" "$neptune_tag" "$default")
          fi
        fi
    fi
    if components_include_acp; then
      images_to_check+=("$TRIDENT_ACP_IMAGE_REGISTRY" "$TRIDENT_ACP_IMAGE_REPO" "$TRIDENT_ACP_IMAGE_TAG")
        if config_acp_image_is_custom; then images_to_check+=("$custom")
        else images_to_check+=("$default"); fi
    fi

    logheader $__INFO "Astra images:"
    for (( i = 0; i < ${#images_to_check[@]}-1; i+=4 )); do
        loginfo "* $(as_full_image "${images_to_check[i]}" "${images_to_check[i+1]}" "${images_to_check[i+2]}")"
    done

    logheader $__INFO "Verifying registry and image access (this may take a minute)..."
    # Get credentials from the specified pull secret (if specified)
    local pull_secret_credentials=""
    if [ -n "$IMAGE_PULL_SECRET" ]; then
        logdebug "extracting credentials from pull secret: $IMAGE_PULL_SECRET"
        get_registry_credentials_from_pull_secret "$IMAGE_PULL_SECRET" "$NAMESPACE"
        pull_secret_credentials="$_return_value"
        exit_if_problems
    fi

    # Run the image check for custom images; skip the default ones
    local need_to_run_docker_hub_check="false"
    for (( i = 0; i < ${#images_to_check[@]}; i+=4 )); do
        local registry="${images_to_check[i]}"
        local image_repo="${images_to_check[i+1]}"
        local tag="${images_to_check[i+2]}"
        local default_or_custom="${images_to_check[i+3]}"
        local credentials=""
        local full_image="$(as_full_image "$registry" "$image_repo" "$tag")"
        if is_docker_hub "$registry"; then need_to_run_docker_hub_check="true"; fi

        # Skip check if it's a default image since the requests do take a while sometimes
        logheader $__DEBUG "$full_image"
        if [ "$default_or_custom" == "$default" ]; then
            logdebug "skipping default image"
            continue
        fi

        # Get credentials based on the registry and whether we have a pull secret or not
        if is_astra_registry "$registry"; then
            logdebug "astra registry detected, generating credentials from ASTRA_ACCOUNT_ID and ASTRA_API_TOKEN"
            credentials="$(echo "$ASTRA_ACCOUNT_ID:$ASTRA_API_TOKEN" | base64)"
        else
            logdebug "generic registry fallback, using credentials from pull secret '$IMAGE_PULL_SECRET'"
            credentials="$pull_secret_credentials"
        fi

        # Check that the images actually exist
        if ! check_if_image_can_be_pulled_via_curl "$registry" "$image_repo" "$tag" "$credentials"; then
            local status="$_return_status"
            local body="$_return_body"
            local error="$_return_error"
            local problem="[$full_image] image check failed"
            logdebug "body: '$body'"

            if is_docker_hub "$registry" && [ "$status" != 200 ] && [ "$status" != 404 ]; then
                # Note on docker hub: this check is purely "best effort" and we don't fail the script even
                # if the check itself failed, unless we specifically get a 200 (success) or a 404 (not found).
                #
                # This is because of two reasons:
                #   1. Images from docker hub are generally public, and so we can't really assume that the credentials
                #   provided via the pull secret were meant for the docker hub images. We could do more advanced logic
                #   in the future (or allow more customizable pull secret vars), but this is what we have to work
                #   with for now.
                #
                #   2. The first reason wouldn't matter if it wasn't for the fact that docker hub DOES require
                #   authentication to GET/LIST tags for its images, even if pulling that image does not.
                #
                # And so, we'll try to check the image tag using the pull secret credentials (if provided),
                # and it's great if it succeeds, but it's generally expected to fail.
                logwarn "Cannot guarantee the existence of custom Docker Hub image '$full_image', skipping."
            elif [ "$status" != 200 ] || [ -n "$error" ]; then
                add_problem "$problem: $error ($status)"
            fi
        else
            logdebug "success"
        fi
    done

    if [ "$need_to_run_docker_hub_check" == "true" ]; then
        logheader $__DEBUG "Checking if cluster can pull from docker hub"
        k8s_cluster_can_pull_from_docker_hub "$NAMESPACE"
    fi
}

step_check_astra_control_reachable() {
    logheader $__INFO "Checking if Astra Control is reachable at '$ASTRA_CONTROL_URL'..."
    make_astra_control_request "/"
    local -r status="$_return_status"
    local -r body="$_return_body"
    local err="$_return_error"
    if [ "$status" == 200 ]; then
        logdebug "astra control: OK"
    else
        if [ "$status" != 000 ] || [ -z "$err" ]; then err="$(status_code_msg "$status")"; fi
        logdebug "body: '$body'"
        add_problem "Failed to contact Astra Control at url '$ASTRA_CONTROL_URL': $err ($status)"
        return 1
    fi
}

step_check_astra_cloud_and_cluster_id() {
    make_astra_control_request "/topology/v1/clouds/$ASTRA_CLOUD_ID"
    local status="$_return_status"
    local body="$_return_body"
    local err="$_return_error"
    if [ "$status" == 200 ]; then
        logdebug "astra control cloud_id: OK"
    else
        if [ "$status" != 000 ] || [ -z "$err" ]; then err="$(status_code_msg "$status")"; fi
        logdebug "body: '$body'"
        add_problem "Given ASTRA_CLOUD_ID did not pass validation: $err ($status)"
        return 1
    fi

    make_astra_control_request "/topology/v1/clouds/$ASTRA_CLOUD_ID/clusters/$ASTRA_CLUSTER_ID"
    status="$_return_status"
    body="$_return_body"
    err="$_return_error"
    if [ "$status" == 200 ]; then
        logdebug "astra control cluster_id: OK"
    else
        if [ "$status" != 000 ] || [ -z "$err" ]; then err="$(status_code_msg "$status")"; fi
        logdebug "body: '$body'"
        add_problem "Given ASTRA_CLUSTER_ID did not pass validation: $err ($status)"
        return 1
    fi
}

step_check_kubeconfig_choice() {
    if ! prompt_user_yes_no "Astra Components will be installed using kubeconfig '$KUBECONFIG'. Proceed?"; then
        echo "* User chose not to proceed. To change the kubeconfig, set the KUBECONFIG environment variable" \
        "and run the script again."
        exit 0
    fi
}

# step_query_user_for_resource_count is used to query the user on the number of nodes/namespaces they expect
# to have on their cluster, which will help us recommend the appropriate resource limit preset.
step_detect_resource_count() {
    local -r resource="$1"
    if ! str_matches_at_least_one "$resource" "namespaces" "nodes"; then
        fatal "invalid resource '$resource': only 'namespaces' or 'nodes' supported"
    fi

    _count="$(k8s_get_resource "$resource" "" "json" | jq -r '.items | length' 2> /dev/null)"
    if [ -z "$_count" ] || [ "$_count" -lt 1 ]; then
        _count=""
    fi

    logdebug "Found '$_count' $resource."
    _return_value="$_count"
}

step_init_generated_dirs_and_files() {
    local -r kustomization_file="$__GENERATED_KUSTOMIZATION_FILE"
    local -r kustomization_dir="$(dirname "$kustomization_file")"
    local -r crs_file="$__GENERATED_CRS_FILE"
    local -r crs_dir="$(dirname "$crs_file")"

    logheader $__DEBUG "Initializing generated directories and files"
    logdebug "$kustomization_file"
    logdebug "$crs_file"

    rm -rf "$kustomization_dir" "$crs_dir"
    mkdir -p "$crs_dir"
    mkdir -p "$kustomization_dir"

    if [ ! -f "$kustomization_file" ]; then
        cat <<EOF > "$kustomization_file"
apiVersion: kustomize.config.k8s.io/v1beta1
kind: Kustomization
resources:
patches:
transformers:
EOF
        logdebug "$kustomization_file: OK"
    fi
}

step_kustomize_global_pull_secret_if_needed() {
    local -r global_pull_secret="${1:-""}"
    local -r kustomization_file="${2}"
    local -r kustomization_dir="$(dirname "$kustomization_file")"
    [ -z "$global_pull_secret" ] && return 0

    [ -z "$kustomization_file" ] && fatal "no kustomization file given"
    [ ! -f "$kustomization_file" ] && fatal "kustomization file '$kustomization_file' does not exist"

    insert_into_file_after_pattern "$kustomization_file" "patches:" '
- target:
    kind: Deployment
  patch: |-
    - op: replace
      path: /spec/template/spec/imagePullSecrets
      value:
        - name: "'"${global_pull_secret}"'"
'
    logdebug "$kustomization_file: added pull secret patch ($global_pull_secret)"
}

step_kustomize_global_pull_secret_if_needed() {
    local -r global_pull_secret="${1:-""}"
    local -r kustomization_file="${2}"
    local -r kustomization_dir="$(dirname "$kustomization_file")"
    local -r connector_namespace="$(get_connector_namespace)"
    local -r trident_namespace="$(get_trident_namespace)"
    local -r connector_registry="$(join_rpath "$CONNECTOR_IMAGE_REGISTRY" "$(get_base_repo "$CONNECTOR_IMAGE_REPO")")"
    local -r trident_acp_registry="$(join_rpath "$TRIDENT_ACP_IMAGE_REGISTRY" "$(get_base_repo "$TRIDENT_ACP_IMAGE_REPO")")"
    local -r encoded_creds=$(echo -n "$ASTRA_ACCOUNT_ID:$ASTRA_API_TOKEN" | base64)

    [ -z "$kustomization_file" ] && fatal "no kustomization file given"
    [ ! -f "$kustomization_file" ] && fatal "kustomization file '$kustomization_file' does not exist"

       # SECRET GENERATOR
    cat <<EOF >> "$kustomization_file"
generatorOptions:
  disableNameSuffixHash: true
secretGenerator:
- name: astra-api-token
  namespace: "${connector_namespace}"
  literals:
  - apiToken="${ASTRA_API_TOKEN}"
EOF
    if [ -z "$global_pull_secret" ]; then
        # if image pull secret is empty, set same name for connector and trident secret so torc patch works as expected
        IMAGE_PULL_SECRET="astra-regcred"
        if components_include_connector; then
            cat <<EOF >> "$kustomization_file"
- name: "${IMAGE_PULL_SECRET}"
  namespace: "${connector_namespace}"
  type: kubernetes.io/dockerconfigjson
  literals:
  - |
    .dockerconfigjson={
      "auths": {
        "${connector_registry}": {
          "username": "$ASTRA_ACCOUNT_ID",
          "password": "$ASTRA_API_TOKEN",
          "auth": "${encoded_creds}"
        }
      }
    }
EOF
            logdebug "$kustomization_file: added connector secret to namespace $connector_namespace"
        fi
    
        if components_include_trident && [ "$trident_namespace" != "$connector_namespace" ]; then
            cat <<EOF >> "$kustomization_file"
- name: "${IMAGE_PULL_SECRET}"
  namespace: "${trident_namespace}"
  type: kubernetes.io/dockerconfigjson
  literals:
  - |
    .dockerconfigjson={
      "auths": {
        "${trident_acp_registry}": {
          "username": "$ASTRA_ACCOUNT_ID",
          "password": "$ASTRA_API_TOKEN",
          "auth": "${encoded_creds}"
        }
      }
    }
EOF
            logdebug "$kustomization_file: added trident acp secret to namespace $trident_namespace"
        fi
    fi

    insert_into_file_after_pattern "$kustomization_file" "patches:" '
- target:
    kind: Deployment
  patch: |-
    - op: replace
      path: /spec/template/spec/imagePullSecrets
      value:
        - name: "'"${global_pull_secret}"'"
'
    logdebug "$kustomization_file: added pull secret patch ($global_pull_secret)"
}

step_generate_astra_connector_yaml() {
    local -r top_kustomization_file="$__GENERATED_KUSTOMIZATION_FILE"
    local -r connector_kustomization_file="$__GENERATED_CONNECTOR_KUSTOMIZATION_FILE"
    local -r connector_kustomization_dir="$(dirname "$connector_kustomization_file")"
    local -r crs_file="$__GENERATED_CRS_FILE"

    [ ! -f "$crs_file" ] && touch "$crs_file"

    logheader $__DEBUG "Generating Astra Connector YAML files..."

    local -r connector_namespace="$(get_connector_namespace)"
    local -r connector_regcred_name="${IMAGE_PULL_SECRET:-"astra-connector-regcred"}"
    local -r connector_registry="$(join_rpath "$CONNECTOR_IMAGE_REGISTRY" "$(get_base_repo "$CONNECTOR_IMAGE_REPO")")"
    local -r connector_tag="$CONNECTOR_IMAGE_TAG"
    local -r connector_autosupport_enrolled="$CONNECTOR_AUTOSUPPORT_ENROLLED"
    local -r connector_autosupport_url="$CONNECTOR_AUTOSUPPORT_URL"
    local -r neptune_tag="$NEPTUNE_IMAGE_TAG"
    local -r host_alias_ip="$CONNECTOR_HOST_ALIAS_IP"
    local -r skip_tls_validation="$CONNECTOR_SKIP_TLS_VALIDATION"
    local -r account_id="$ASTRA_ACCOUNT_ID"
    local -r cloud_id="$ASTRA_CLOUD_ID"
    local -r cluster_id="$ASTRA_CLUSTER_ID"
    local -r astra_url="$ASTRA_CONTROL_URL"
    local -r api_token="$ASTRA_API_TOKEN"
    local -r username="$account_id"
    local -r password="$api_token"
    local -r encoded_creds=$(echo -n "$username:$password" | base64)

    mkdir -p "$connector_kustomization_dir"
    if [ ! -f "$connector_kustomization_file" ]; then
        cat <<EOF > "$connector_kustomization_file"
apiVersion: kustomize.config.k8s.io/v1beta1
kind: Kustomization
metadata:
  namespace: "${connector_namespace}"
resources:
patches:
transformers:
EOF
        logdebug "$connector_kustomization_file: OK"
    fi
    local -r connector_base_dir="$(basename "$connector_kustomization_dir")"
    insert_into_file_after_pattern "$top_kustomization_file" "resources:" "- ./$connector_base_dir"
    insert_into_file_after_pattern "$connector_kustomization_file" "resources:" \
        "- https://github.com/NetApp/astra-connector-operator/unified-installer/?ref=$__GIT_REF_CONNECTOR_OPERATOR"
    logdebug "$connector_kustomization_file: added resources entry for connector kustomization"

    # Default memory limit
    memory_limit=2
    if [  "$DISABLE_PROMPTS" != "true" ]; then
      if prompt_user_yes_no "Do you anticipate having more than 10,000 snapshots and backups existing at the same time at any point? "; then
          local snapshot_count="" # Default snapshot count
          prompt_user_number_greater_than_zero snapshot_count "Please estimate the maximum number of snapshots and backups you expect to have existing simultaneously within this cluster? (enter number value): "
          # Calculate estimated_memory and round up to the nearest integer

          # Our default value of 2GB is sufficient to handle 10k snapshots/backups. If a customer intends to scale beyond
          # that our guidance is to increase the memory 1GB for every 5k snapshots/backups beyond our 10k default
          estimated_memory=$(echo "$snapshot_count 5000" | awk '{printf("%d\n", $1/$2)}')

          # If estimated_memory is greater than memory_limit, set memory_limit to estimated_memory
          if (( estimated_memory > memory_limit )); then
              memory_limit=$estimated_memory
          fi
      fi
    fi
    loginfo "Memory limit set to: $memory_limit GB"
    
    # NAMESPACE
    add_namespace_transformer_to_kustomization "$connector_namespace" "$connector_kustomization_file"

<<<<<<< HEAD
    # SECRET GENERATOR
    cat <<EOF >> "$connector_kustomization_file"
generatorOptions:
  disableNameSuffixHash: true
secretGenerator:
- name: astra-api-token
  namespace: "${connector_namespace}"
  literals:
  - apiToken="${api_token}"
EOF
    if [ -z "$IMAGE_PULL_SECRET" ]; then
        cat <<EOF >> "$connector_kustomization_file"
- name: "${connector_regcred_name}"
  namespace: "${connector_namespace}"
  type: kubernetes.io/dockerconfigjson
  literals:
  - |
    .dockerconfigjson={
      "auths": {
        "${connector_registry}": {
          "username": "${username}",
          "password": "${password}",
          "auth": "${encoded_creds}"
        }
      }
    }
EOF
    fi
    logdebug "$connector_kustomization_file: added secrets"

=======
>>>>>>> b6cb49fd
    # ASTRA CONNECTOR CR
    local labels_field_and_content_with_default=""
        if [ -n "$_PROCESSED_LABELS_WITH_DEFAULT" ]; then
            labels_field_and_content_with_default="${__NEWLINE}  labels:${__NEWLINE}${_PROCESSED_LABELS_WITH_DEFAULT}"
        fi
    local labels_field_and_content=""
    if [ -n "$_PROCESSED_LABELS" ]; then
        labels_field_and_content="${__NEWLINE}  labels:${__NEWLINE}${_PROCESSED_LABELS}"
    fi
    cat <<EOF > "$crs_file"
apiVersion: astra.netapp.io/v1
kind: AstraConnector
metadata:
  name: astra-connector
  namespace: "${connector_namespace}"${labels_field_and_content_with_default}
spec:
  astra:
    accountId: ${account_id}
    tokenRef: astra-api-token
    cloudId: ${cloud_id}
    clusterId: ${cluster_id}
    skipTLSValidation: ${skip_tls_validation}  # Should be set to false in production environments${labels_field_and_content}
  imageRegistry:
    name: "${connector_registry}"
    secret: "${connector_regcred_name}"
  autoSupport:
    enrolled: ${connector_autosupport_enrolled}
    url: ${connector_autosupport_url}
  neptune:
    resources:
      limits:
        memory: ${memory_limit}Gi
      requests:
        cpu: ".5"
        memory: ${memory_limit}Gi
EOF
    {
      echo "  natsSyncClient:"
      echo "    cloudBridgeURL: ${astra_url}"
    }  >> "$crs_file"
    if [ -n "$host_alias_ip" ]; then
        echo "    hostAliasIP: $host_alias_ip" >> "$crs_file"
    fi

    if [ -n "$connector_tag" ]; then
      echo "  astraConnect:" >> "$crs_file"
      echo "    image: \"${connector_tag}\" # This field sets the tag, not the image" >> "$crs_file"
    fi

    if [ -n "$neptune_tag" ]; then
      echo "  neptune:" >> "$crs_file"
      echo "    image: \"${neptune_tag}\" # This field sets the tag, not the image" >> "$crs_file"
    fi

    echo "---" >> "$crs_file"

    logdebug "$crs_file: OK"
    logdebug "$crs_file: added AstraConnector CR"
}

step_collect_existing_trident_info() {
    logheader $__INFO "Checking if Astra Trident is installed..."
    _TRIDENT_COLLECTION_STEP_CALLED="true"

    # TORC CR definition
    if ! k8s_resource_exists "crd/tridentorchestrators.trident.netapp.io"; then
        logdebug "tridentorchestrator crd: not found"
        loginfo "* Astra Trident installation not found."
        return 0
    else
        logdebug "tridentorchestrator crd: OK"
    fi

    # TORC CR
    local -r torc_json="$(k8s_get_resource tridentorchestrator "" jsonpath='{.items[0]}')"
    if [ -z "$torc_json" ]; then
        logdebug "tridentorchestrator: not found"
        loginfo "* Astra Trident not found -- it will be installed."
        return 0
    else
        logdebug "tridentorchestrator: OK"
    fi

    # Trident namespace
    local -r trident_ns="$(echo "$torc_json" | jq -r '.spec.namespace' 2> /dev/null)"
    if ! k8s_resource_exists "namespace/$trident_ns"; then
        logdebug "trident namespace '$trident_ns': not found"
        loginfo "* Astra Trident Orchestrator exists, but configured namespace '$trident_ns' not found on cluster."
        return 0
    fi
    _EXISTING_TORC_NAME="$(echo "$torc_json" | jq -r '.metadata.name' 2> /dev/null)"
    _EXISTING_TRIDENT_NAMESPACE="$trident_ns"
    loginfo "* Astra Trident namespace: '$_EXISTING_TRIDENT_NAMESPACE'"

    # Trident image
    local -r trident_image="$(echo "$torc_json" | jq -r ".spec.tridentImage" 2> /dev/null)"
    if [ -n "$trident_image" ] && [ "$trident_image" != "null" ]; then
        _EXISTING_TRIDENT_IMAGE="$trident_image"
        logdebug "trident image: $trident_image"
    else
        logdebug "trident image: not found"
    fi

    # Trident version
    local -r trident_version="$(kubectl get tridentversions -n trident -o json | jq -r '.items.[0].trident_version' 2> /dev/null)"
    if [ -z "$trident_version" ]; then
        logwarn "Failed to resolve existing Astra Trident version. ACP may not be supported without an upgrade!"
    else
        _EXISTING_TRIDENT_VERSION="$trident_version"
        loginfo "* Astra Trident version: $trident_version"
    fi

    # ACP enabled/disabled
    local -r acp_enabled="$(echo "$torc_json" | jq -r '.spec.enableACP' 2> /dev/null)"
    if [ "$acp_enabled" == "true" ]; then
        logdebug "trident ACP enabled: yes"
        _EXISTING_TRIDENT_ACP_ENABLED="true"
    else
        _EXISTING_TRIDENT_ACP_ENABLED="false"
        logdebug "trident ACP enabled: no"
    fi

    # ACP image
    local -r acp_image="$(echo "$torc_json" | jq -r '.spec.acpImage' 2> /dev/null)"
    if [ -n "$acp_image" ] && [ "$acp_image" != "null" ]; then
        logdebug "trident ACP image: $acp_image"
        _EXISTING_TRIDENT_ACP_IMAGE="$acp_image"
    else
        logdebug "trident ACP image: not found"
    fi

    # TORC imagePullSecrets
    local -r torc_pull_secrets="$(echo "$torc_json" | jq -r '.spec.imagePullSecrets | join("\n")' 2> /dev/null)"
    if [ -n "$torc_pull_secrets" ] && [ "$torc_pull_secrets" != "null" ]; then
        logdebug "torc pull secrets:${__NEWLINE}$torc_pull_secrets"
        _EXISTING_TORC_PULL_SECRETS="$torc_pull_secrets"
    else
        logdebug "torc pull secrets: not found"
    fi

    # Trident operator
    local -r trident_operator_json="$(k8s_get_resource "deploy/trident-operator" "$trident_ns" "json")"
    if [ -n "$trident_operator_json" ]; then
        local -r containers_length="$(echo "$trident_operator_json" | jq -r '.spec.template.spec.containers | length' 2> /dev/null)"
        # Assume there's only one container (and it's the trident-operator). Not great, but if that ever changes,
        # we'll at least learn about it.
        if [ -z "$containers_length" ] || [ "$containers_length" -ne 1 ]; then
            fatal "expected only one container in trident-operator deployment (found '$containers_length')"
        fi

        _EXISTING_TRIDENT_OPERATOR_IMAGE="$(echo "$trident_operator_json" | jq -r '.spec.template.spec.containers[0].image' 2> /dev/null)"
        if [ -z "$_EXISTING_TRIDENT_OPERATOR_IMAGE" ]; then
            fatal "failed to get the existing trident-operator image"
        fi
    else
        logdebug "trident operator: not found"
    fi

    local -r op_pull_secrets="$(echo "$trident_operator_json" | jq -r '[.spec.template.spec.imagePullSecrets.[] | .name] | join("\n")' 2> /dev/null)"
    if [ -n "$op_pull_secrets" ] && [ "$op_pull_secrets" != "null" ]; then
        logdebug "trident operator pull secrets:${__NEWLINE}$op_pull_secrets"
        _EXISTING_TRIDENT_OPERATOR_PULL_SECRETS="$op_pull_secrets"
    else
        logdebug "trident operator pull secrets: not found"
    fi
}

step_existing_trident_flags_compatibility_check() {
    [ "$COMPONENTS" == "$__COMPONENTS_ALL_ASTRA_CONTROL" ] && return 0
    ! existing_trident_needs_modifications && return 0
    existing_trident_can_be_modified && return 0

    local msg="Existing Astra Trident install requires an upgrade but DO_NOT_MODIFY_EXISTING_TRIDENT=true,"
    msg+=" and no other valid operations can be done due to COMPONENTS=$COMPONENTS."
    add_problem "$msg"
    return 1
}

step_generate_trident_fresh_install_yaml() {
    local -r top_kustomization_file="$__GENERATED_KUSTOMIZATION_FILE"
    local -r trident_kustomization_file="$__GENERATED_TRIDENT_KUSTOMIZATION_FILE"
    local -r trident_kustomization_dir="$(dirname "$trident_kustomization_file")"
    local -r crs_file="$__GENERATED_CRS_FILE"

    [ ! -f "$crs_file" ] && touch "$crs_file"

    logheader $__DEBUG "Generating Astra Trident YAML files..."

    mkdir -p "$trident_kustomization_dir"
    if [ ! -f "$trident_kustomization_file" ]; then
        cat <<EOF > "$trident_kustomization_file"
apiVersion: kustomize.config.k8s.io/v1beta1
kind: Kustomization
resources:
patches:
transformers:
EOF
        logdebug "$trident_kustomization_file: OK"
    fi
    # TODO point to https://github.com/NetApp/trident when 24.06 image is available
    local -r trident_base_dir="$(basename "$trident_kustomization_dir")"
    insert_into_file_after_pattern "$top_kustomization_file" "resources:" "- ./$trident_base_dir"
    insert_into_file_after_pattern "$trident_kustomization_file" "resources:" \
        "- https://github.com/NetApp/astra-connector-operator/trident-temp/deploy?ref=$__GIT_REF_TRIDENT"
    logdebug "$trident_kustomization_file: added resources entry for trident operator"

    local -r torc_name="$__DEFAULT_TORC_NAME"
    local -r trident_image="$(get_config_trident_image)"
    local -r autosupport_image="$(get_config_trident_autosupport_image)"
    local -r acp_image="$(get_config_acp_image)"
    local -r namespace="$(get_trident_namespace)"
    local pull_secret="[]"
    local enable_acp="true"
    local labels_field_and_content=""
    if [ -n "$IMAGE_PULL_SECRET" ]; then pull_secret='["'$IMAGE_PULL_SECRET'"]'; fi
    if [ -n "$_PROCESSED_LABELS_WITH_DEFAULT" ]; then
        labels_field_and_content="${__NEWLINE}  labels:${__NEWLINE}${_PROCESSED_LABELS_WITH_DEFAULT}"
    fi

    cat <<EOF >> "$crs_file"
apiVersion: trident.netapp.io/v1
kind: TridentOrchestrator
metadata:
  name: "$torc_name"
  namespace: "${namespace}"${labels_field_and_content}
spec:
  autosupportImage: "${autosupport_image}"
  namespace: "${namespace}"
  tridentImage: "${trident_image}"
  imagePullSecrets: ${pull_secret}
  enableACP: ${enable_acp}
  acpImage: "${acp_image}"
---
EOF
    logdebug "$crs_file: added TridentOrchestrator CR"
}

step_generate_trident_operator_patch() {
    local -r namespace="${_EXISTING_TRIDENT_NAMESPACE}"
    local -r new_image="$(get_config_trident_operator_image)"
    [ -z "$namespace" ] && fatal "no existing trident namespace found"
    [ -z "$new_image" ] && fatal "no trident operator image found"

    logheader $__DEBUG "Generating Astra Trident Operator patch"
    local -r image_patch='{"op":"replace","path":"/spec/template/spec/containers/0/image","value":"'"$new_image"'"}'
    local -a patch_list="$image_patch"

    # Update image pull secrets if needed
    if [ -n "$IMAGE_PULL_SECRET" ]; then
        if echo "$_EXISTING_TRIDENT_OPERATOR_PULL_SECRETS" | grep -q "^${IMAGE_PULL_SECRET}$" &> /dev/null; then
            logdebug "image pull secret '$IMAGE_PULL_SECRET' already present in trident-operator"
        else
<<<<<<< HEAD
            local -r secret_obj='{"name": "'"$IMAGE_PULL_SECRET"'"}'
            if [ -z "$_EXISTING_TRIDENT_OPERATOR_PULL_SECRETS" ]; then
                patch_list+=',{"op":"replace","path":"/spec/template/spec/imagePullSecrets","value":['"$secret_obj"']}'
            else
                patch_list+=',{"op":"add","path":"/spec/template/spec/imagePullSecrets/-","value":'"$secret_obj"'}'
=======
            if [ -z "$_EXISTING_TRIDENT_OPERATOR_PULL_SECRETS" ]; then
                patch_list+=',{"op":"replace","path":"/spec/template/spec/imagePullSecrets","value":[{"name":'"$IMAGE_PULL_SECRET"'}]}'
            else
                patch_list+=',{"op":"add","path":"/spec/template/spec/imagePullSecrets/-","value":{"name":'"$IMAGE_PULL_SECRET"'}}'
>>>>>>> b6cb49fd
            fi
        fi
    fi

    if [ -n "$patch_list" ]; then
        echo "[${patch_list%,}]"
        patch_list="'$(echo "[${patch_list%,}]" | jq '.')'"
        _PATCHES_TRIDENT_OPERATOR+=("deploy/trident-operator -n '$namespace' --type=json -p $patch_list")
    fi
}

step_generate_torc_patch() {
    local -r torc_name="$1"
    local -r trident_image="${2:-""}"
    local -r acp_image="${3:-""}"
    local -r enable_acp="${4:-""}"
    local -r autosupport_image="${5:-""}"
    if [ -z "$torc_name" ]; then fatal "no trident orchestrator name was given"; fi

    logheader $__DEBUG "Generating TORC patch"
    local torc_patch_list=""

    # Trident
    if [ -n "$trident_image" ]; then
        torc_patch_list+='{"op":"replace","path":"/spec/tridentImage","value":"'"$trident_image"'"},'
    fi

    # ACP
    if [ -n "$acp_image" ]; then
        torc_patch_list+='{"op":"replace","path":"/spec/acpImage","value":"'"$acp_image"'"},'
    fi
    if [ "$enable_acp" == "true" ]; then
        torc_patch_list+='{"op":"replace","path":"/spec/enableACP","value":true},'
    fi

    # Autosupport
    if [ -n "$autosupport_image" ]; then
        torc_patch_list+='{"op":"replace","path":"/spec/autosupportImage","value":"'"$autosupport_image"'"},'
    fi

    # Update image pull secrets if needed
    if [ -n "$IMAGE_PULL_SECRET" ]; then
        if echo "$_EXISTING_TORC_PULL_SECRETS" | grep -q "^${IMAGE_PULL_SECRET}$" &> /dev/null; then
            logdebug "image pull secret '$IMAGE_PULL_SECRET' already present in torc"
        else
            if [ -z "$_EXISTING_TRIDENT_OPERATOR_PULL_SECRETS" ]; then
                torc_patch_list+='{"op":"replace","path":"/spec/imagePullSecrets","value":['"$IMAGE_PULL_SECRET"']},'
            else
                torc_patch_list+='{"op":"add","path":"/spec/imagePullSecrets/-","value":"'"$IMAGE_PULL_SECRET"'"},'
            fi
        fi
    fi

    if [ -n "$torc_patch_list" ]; then
        torc_patch_list="'$(echo "[${torc_patch_list%,}]" | jq '.')'"
        _PATCHES_TORC+=("tridentorchestrator $torc_name --type=json -p ${torc_patch_list}")
    fi
}

step_add_labels_to_kustomization() {
    local processed_labels="${1:-""}"
    local -r kustomization_file="${2}"

    [ -z "${processed_labels}" ] && return 0
    [ -z "${kustomization_file}" ] && fatal "no kustomization file given"
    [ ! -f "${kustomization_file}" ] && fatal "kustomization file '${kustomization_file}' does not exist"

    logheader $__DEBUG "Adding labels to kustomization and crs file"

    local -r content="labels:${__NEWLINE}- pairs:${__NEWLINE}${processed_labels}"
    insert_into_file_after_pattern "${kustomization_file}" "kind: Kustomization" "${content}"

    logdebug "kustomization labels: OK"
}

step_add_image_remaps_to_kustomization() {
    local -r kustomization_file="$__GENERATED_KUSTOMIZATION_FILE"
    [ ! -f "$kustomization_file" ] && fatal "kustomization file '$kustomization_file' does not exist"
    logheader $__DEBUG "Adding image remaps to kustomization"

    echo "images:" >> "$kustomization_file"
    if components_include_trident || trident_operator_image_needs_upgraded; then
        # Trident operator
        echo "- name: netapp/$__DEFAULT_TRIDENT_OPERATOR_IMAGE_NAME" >> "$kustomization_file"
        echo "  newName: $(join_rpath "$TRIDENT_OPERATOR_IMAGE_REGISTRY" "$TRIDENT_OPERATOR_IMAGE_REPO")" >> "$kustomization_file"
        echo "  newTag: \"$TRIDENT_OPERATOR_IMAGE_TAG\"" >> "$kustomization_file"
        logdebug "$kustomization_file: added Astra Trident Operator image remap"
    fi
    if components_include_connector; then
        # Connector operator
        echo "- name: netapp/$__DEFAULT_CONNECTOR_OPERATOR_IMAGE_NAME" >> "$kustomization_file"
        echo "  newName: $(join_rpath "$CONNECTOR_OPERATOR_IMAGE_REGISTRY" "$CONNECTOR_OPERATOR_IMAGE_REPO")" >> "$kustomization_file"
        echo "  newTag: \"$CONNECTOR_OPERATOR_IMAGE_TAG\"" >> "$kustomization_file"
        logdebug "$kustomization_file: added Astra Connector Operator image remap"
        logdebug "$kustomization_file: added Astra Neptune image remap"
    fi
}

step_apply_resources() {
    if [ ! -f "$__GENERATED_KUSTOMIZATION_FILE" ]; then fatal "file $__GENERATED_KUSTOMIZATION_FILE not found"; fi
    local -r crs_dir="$__GENERATED_CRS_DIR"
    local -r crs_file_path="$__GENERATED_CRS_FILE"
    local -r operators_dir="$__GENERATED_OPERATORS_DIR"

    logheader "$__INFO" "$(prefix_dryrun "Applying resources...")"

    # Apply operator resources
    logdebug "apply operator resources"
    local output=""
    local captured_err=""
    if ! is_dry_run; then
        # apply trident-acp secret if it exists
        if [ -e "$__GENERATED_TRIDENT_ACP_SECRET_FILE" ]; then
            output="$(kubectl apply -f "$__GENERATED_TRIDENT_ACP_SECRET_FILE" -n "$(get_trident_namespace)" 2> "$__ERR_FILE")"
            captured_err="$(get_captured_err)"
            if [ -z "$output" ] || [ -n "$captured_err" ]; then
                add_problem "Failed to apply ACS registry secret: $captured_err"
            fi
            logdebug "$output"
        fi

        output="$(kubectl apply -k "$operators_dir" 2> "$__ERR_FILE")"
        captured_err="$(get_captured_err)"

        if [ -n "$captured_err" ]; then
            while IFS= read -r line; do
                if echo "$line" | grep -q "Warning:"; then
                    logdebug "captured warning when applying kustomize resources:${__NEWLINE}$captured_err"
                elif echo "$line" | grep -q "no objects passed to apply"; then
                    logdebug "no kustomize resources to apply, skipping"
                elif [ -z "$output" ] || [ -n "$line" ]; then
                    add_problem "Failed to apply kustomize resources: $line"
                fi
            done < <(echo "$captured_err")
        fi
        logdebug "kustomize apply output:${__NEWLINE}$output"
    fi
    exit_if_problems
    loginfo "* Astra operators have been applied to the cluster."

    # Apply CRs (if we have any)
    if [ -f "$crs_file_path" ]; then
        logdebug "apply CRs"
        if ! is_dry_run; then
            output="$(kubectl apply -f "$crs_file_path" 2> "$__ERR_FILE")"
            captured_err="$(get_captured_err)"
            if [ -z "$output" ] || [ -n "$captured_err" ]; then
                add_problem "Failed to apply CRs: $captured_err"
            fi
            logdebug "$output"
        else
            logdebug "skipped due to dry run"
        fi
        loginfo "* Astra CRs have been applied to the cluster."
    else
        logdebug "No CRs file to apply"
    fi
    exit_if_problems
}

step_apply_trident_operator_patches() {
    logheader "$__DEBUG" "$(prefix_dryrun "Applying Astra Trident Operator patches...")"
    local -ra patches=("${_PATCHES_TRIDENT_OPERATOR[@]}")
    local -r patches_len="${#patches[@]}"

    if ! trident_will_be_installed_or_modified && [ "$patches_len" -gt 0 ]; then
        fatal "found $patches_len operator patches (expected 0) despite trident not being installed or modified"
    fi

    if debug_is_on && [ "$patches_len" -gt 0 ]; then
        local disclaimer="# THIS FILE IS FOR DEBUGGING PURPOSES ONLY. These are the patches applied to the"
        disclaimer+="${__NEWLINE}# Astra Trident Operator deployment when upgrading the Astra Trident Operator."
        disclaimer+="${__NEWLINE}"
        append_lines_to_file "${__GENERATED_PATCHES_TRIDENT_OPERATOR_FILE}" "$disclaimer" "${patches[@]}"
    fi

    apply_kubectl_patches "${patches[@]}"
    logdebug "done"
}

step_apply_torc_patches() {
    logheader "$__DEBUG" "$(prefix_dryrun "Applying TORC patches...")"
    local -ra patches=("${_PATCHES_TORC[@]}")
    local -r patches_len="${#patches[@]}"

    if ! trident_will_be_installed_or_modified && [ "$patches_len" -gt 0 ]; then
        fatal "found $patches_len torc patches (expected 0) despite trident not being installed or modified"
    fi

    if debug_is_on && [ "$patches_len" -gt 0 ]; then
        local disclaimer="# THIS FILE IS FOR DEBUGGING PURPOSES ONLY. These are the patches applied to the"
        disclaimer+="${__NEWLINE}# TridentOrchestrator resource when upgrading Astra Trident or enabling ACP."
        disclaimer+="${__NEWLINE}"
        append_lines_to_file "${__GENERATED_PATCHES_TORC_FILE}" "$disclaimer" "${patches[@]}"
    fi

    # Take a backup of the TORC just in case
    if [ -n "$_EXISTING_TORC_NAME" ]; then
        local -r backup="$(backup_kubernetes_resource "tridentorchestrator" "$_EXISTING_TORC_NAME" "$__GENERATED_CRS_DIR")"
        if [ -n "$backup" ]; then
            loginfo "* Created backup for TridentOrchestrator '$_EXISTING_TORC_NAME': '$backup'"
        elif [ -n "$_return_error" ]; then
            logdebug "failed to create backup for TridentOrchestrator '$_EXISTING_TORC_NAME': $_return_error"
        else
            logdebug "failed to create backup for TridentOrchestrator '$_EXISTING_TORC_NAME': unknown error"
        fi
    fi

    apply_kubectl_patches "${patches[@]}"
    logdebug "done"
}

step_monitor_deployment_progress() {
    local -r connector_operator_ns="$(get_connector_operator_namespace)"
    local -r connector_ns="$(get_connector_namespace)"
    local -r trident_ns="$(get_trident_namespace)"

    logheader "$__INFO" "$(prefix_dryrun "Monitoring deployment progress...")"
    if ! is_dry_run; then
        loginfo "Waiting for operators to detect changes..."
        sleep 20 # Wait for initial resources to be created and operators to detect changes
    fi

    if components_include_connector; then
        if is_dry_run; then
            logdebug "skip monitoring connector components because it's a dry run"
        elif ! wait_for_deployment_running "operator-controller-manager" "$connector_operator_ns" "3"; then
            add_problem "connector operator deploy: failed" "The Astra Connector Operator failed to deploy"
        elif ! wait_for_deployment_running "neptune-controller-manager" "$connector_ns" "3"; then
            add_problem "neptune deploy: failed" "Neptune failed to deploy"
        elif ! wait_for_deployment_running "astraconnect" "$connector_ns" "5"; then
            add_problem "astraconnect deploy: failed" "The Astra Connector failed to deploy"
        elif ! wait_for_cr_state "astraconnectors/astra-connector" ".status.natsSyncClient.status" "Registered with Astra" "$connector_ns"; then
            add_problem "cluster registration: failed" "Cluster registration failed"
        fi
    fi

    local -r torc_name="${_EXISTING_TORC_NAME:-"$__DEFAULT_TORC_NAME"}"
    if trident_will_be_installed_or_modified; then
        if is_dry_run; then
            logdebug "skip monitoring trident components because it's a dry run"
        elif ! wait_for_deployment_running "trident-operator" "$trident_ns" "3"; then
            add_problem "trident operator: failed" "The Astra Trident Operator failed to deploy"
        elif ! wait_for_cr_state "torc/$torc_name" ".status.status" "Installed" "$trident_ns" "12"; then
            add_problem "trident: failed" "Astra Trident failed to deploy: status never reached 'Installed'"
        fi
    fi
}

step_cleanup_tmp_files() {
    debug_is_on && logdebug "last captured err: '$(get_captured_err)'"
    rm -f "$__ERR_FILE" &> /dev/null
}

#======================================================================
#== Main
#======================================================================
process_args "$@"
set_log_level
logln $__INFO "====== ${__BANNER} ======"
load_config_from_file_if_given "$CONFIG_FILE"
exit_if_problems

# ------------ PREFLIGHT CHECKS ------------
# CONFIG validation
get_configs
step_check_config
exit_if_problems

# TOOLS validation
logheader $__INFO "Checking if all required tools are installed..."
step_check_tools_are_installed "${__REQUIRED_TOOLS[@]}"
exit_if_problems

# K8S / KUBECTL validation
logheader $__INFO "Checking your Kubernetes version..."
step_check_kubectl_has_kustomize_support "$__KUBECTL_MIN_VERSION"
step_check_k8s_version_in_range "$__KUBERNETES_MIN_VERSION" "$__KUBERNETES_MAX_VERSION"
step_check_k8s_permissions
exit_if_problems
step_check_volumesnapshotclasses

# REGISTRY access
if [ -n "$NAMESPACE" ]; then
    step_check_namespace_and_pull_secret_exist
    exit_if_problems
fi
if [ "$SKIP_IMAGE_CHECK" != "true" ]; then
    step_check_all_images_can_be_pulled
else
    logdebug "skipping registry and image check (SKIP_IMAGE_CHECK=true)"
fi

# ASTRA CONTROL access
if components_include_connector && [ "$SKIP_ASTRA_CHECK" != "true" ]; then
    step_check_astra_control_reachable
    exit_if_problems
    step_check_astra_cloud_and_cluster_id
else
    logdebug "skipping all Astra checks (COMPONENTS=${COMPONENTS}, SKIP_ASTRA_CHECK=${SKIP_ASTRA_CHECK})"
fi
exit_if_problems

# ------------ YAML GENERATION ------------
step_check_kubeconfig_choice
step_init_generated_dirs_and_files
<<<<<<< HEAD
#step_kustomize_global_namespace_if_needed "$NAMESPACE" "$__GENERATED_KUSTOMIZATION_FILE"
=======
step_kustomize_global_namespace_if_needed "$NAMESPACE" "$__GENERATED_KUSTOMIZATION_FILE"
>>>>>>> b6cb49fd
step_kustomize_global_pull_secret_if_needed "$IMAGE_PULL_SECRET" "$__GENERATED_KUSTOMIZATION_FILE"

# CONNECTOR yaml
if components_include_connector; then
    step_generate_astra_connector_yaml "$__GENERATED_CRS_DIR" "$__GENERATED_OPERATORS_DIR"
fi

# TRIDENT / ACP yaml
step_collect_existing_trident_info
exit_if_problems

step_existing_trident_flags_compatibility_check
exit_if_problems

if trident_will_be_installed_or_modified; then
    if trident_is_missing; then
        step_generate_trident_fresh_install_yaml
    elif [ -z "$_EXISTING_TRIDENT_OPERATOR_IMAGE" ]; then
        logwarn "Upgrading Astra Trident without the Astra Trident Operator is not currently supported, skipping."
    elif existing_trident_can_be_modified; then
        # Upgrade Trident/Operator?
        if components_include_trident; then
            # Trident upgrade (includes operator upgrade if needed)
            if trident_image_needs_upgraded; then
                # Warn if trident version < 23.10 (ACP requires 23.10+)
                if version_higher_or_equal "23.07" "$_EXISTING_TRIDENT_VERSION"; then
                    _msg="Your Astra Trident installation is at version $_EXISTING_TRIDENT_VERSION, while the"
<<<<<<< HEAD
                    _msg+=" lowest required version to enable the Astra Control Provisioner (Trident ACP) is 23.10."
=======
                    _msg+=" lowest required version to enable the Astra Control Provisioner is 23.10."
>>>>>>> b6cb49fd
                    logwarn "$_msg"
                fi

                _generate_torc_args=("$_EXISTING_TORC_NAME" "$(get_config_trident_image)" "" "" "$(get_config_trident_autosupport_image)")
                if config_trident_image_is_custom; then
                    _warning_message="We cannot verify the version of the custom Astra Trident image you provided"
<<<<<<< HEAD
                    _warning_message+=" ($(get_config_trident_image). Astra Control Provisioner (Trident ACP)"
=======
                    _warning_message+=" ($(get_config_trident_image). Astra Control Provisioner"
>>>>>>> b6cb49fd
                    _warning_message+=" support (23.10+) is not guaranteed."
                    logwarn "$_warning_message"

                    step_generate_torc_patch "${_generate_torc_args[@]}"
                    trident_operator_image_needs_upgraded && step_generate_trident_operator_patch
                elif prompt_user_yes_no "Would you like to upgrade Astra Trident?"; then
                    step_generate_torc_patch "${_generate_torc_args[@]}"
                    trident_operator_image_needs_upgraded && step_generate_trident_operator_patch
                else
                    _msg="You have chosen to use a version of Astra Trident that is not supported with the current version"
                    _msg+=" of Astra Control. This may result in some App Data Management operations not functioning"
                    _msg+=" correctly or being blocked within Astra Control. It is highly recommended to upgrade"
                    _msg+=" Astra Trident to ensure compatibility and proper functionality."
                    logwarn "$_msg"
                fi
            # Trident operator upgrade (standalone)
            elif trident_operator_image_needs_upgraded; then
                if config_trident_operator_image_is_custom || prompt_user_yes_no "Would you like to upgrade the Astra Trident Operator?"; then
                    step_generate_trident_operator_patch
                else
                    loginfo "Astra Trident Operator will not be upgraded."
                fi
            fi
        else
            logdebug "Skipping Astra Trident upgrade (COMPONENTS=${COMPONENTS}, DO_NOT_MODIFY_EXISTING_TRIDENT=${DO_NOT_MODIFY_EXISTING_TRIDENT})"
        fi

        # Upgrade/Enable ACP?
        if components_include_acp; then
            # Enable ACP if needed (includes ACP upgrade)
            if ! acp_is_enabled; then
<<<<<<< HEAD
                if config_acp_image_is_custom || prompt_user_yes_no "Would you like to enable the Astra Control Provisioner (Trident ACP)?"; then
                    step_generate_torc_patch "$_EXISTING_TORC_NAME" "" "$(get_config_acp_image)" "true"
                else
                    loginfo "The Astra Control Provisioner (Trident ACP) will not be enabled."
                fi
            # ACP upgrade (ACP already enabled)
            elif acp_image_needs_upgraded; then
                if config_acp_image_is_custom || prompt_user_yes_no "Would you like to upgrade the Astra Control Provisioner (Trident ACP)?"; then
                    step_generate_torc_patch "$_EXISTING_TORC_NAME" "" "$(get_config_acp_image)" "true"
                else
                    loginfo "The Astra Control Provisioner (Trident ACP) will not be upgraded."
=======
                if config_acp_image_is_custom || prompt_user_yes_no "Would you like to enable Astra Control Provisioner?"; then
                    # create trident-acp secret
                    generate_docker_registry_secret "$IMAGE_PULL_SECRET" "$ASTRA_ACCOUNT_ID" "$ASTRA_API_TOKEN" "$(get_trident_namespace)" "$TRIDENT_ACP_IMAGE_REGISTRY" "$__GENERATED_TRIDENT_ACP_SECRET_FILE"
                    step_generate_torc_patch "$_EXISTING_TORC_NAME" "" "$(get_config_acp_image)" "true"
                else
                    loginfo "Astra Control Provisioner will not be enabled."
                fi
            # ACP upgrade (ACP already enabled)
            elif acp_image_needs_upgraded; then
                if config_acp_image_is_custom || prompt_user_yes_no "Would you like to upgrade Astra Control Provisioner?"; then
                    # create trident-acp secret
                    generate_docker_registry_secret "$IMAGE_PULL_SECRET" "$ASTRA_ACCOUNT_ID" "$ASTRA_API_TOKEN" "$(get_trident_namespace)" "$TRIDENT_ACP_IMAGE_REGISTRY" "$__GENERATED_TRIDENT_ACP_SECRET_FILE"
                    step_generate_torc_patch "$_EXISTING_TORC_NAME" "" "$(get_config_acp_image)" "true"
                else
                    loginfo "Astra Control Provisioner will not be upgraded."
>>>>>>> b6cb49fd
                fi
            fi
        else
            logdebug "Skipping ACP changes (COMPONENTS=${COMPONENTS})"
        fi
    fi
fi

# IMAGE REMAPS, LABELS, RESOURCE LIMITS yaml
step_add_labels_to_kustomization "${_PROCESSED_LABELS_WITH_DEFAULT}" "${__GENERATED_KUSTOMIZATION_FILE}" "${__GENERATED_CRS_FILE}"
step_add_image_remaps_to_kustomization
exit_if_problems

# ------------ DEPLOYMENT ------------
step_apply_resources
step_apply_trident_operator_patches
step_apply_torc_patches
step_monitor_deployment_progress
exit_if_problems

if ! is_dry_run; then
    logheader $__INFO "Cluster management complete!"
else
    debug_is_on && print_built_config
    logheader $__INFO "$(prefix_dryrun "See generated files")"
    loginfo "$(find "$__GENERATED_CRS_DIR" -type f)"
    _msg="You can run 'kustomize build $__GENERATED_OPERATORS_DIR > $__GENERATED_OPERATORS_DIR/resources.yaml'"
    _msg+=" to view the CRDs and operator resources that will be applied."
    logln $__INFO "$_msg"
    exit 0
fi

step_cleanup_tmp_files
<|MERGE_RESOLUTION|>--- conflicted
+++ resolved
@@ -90,16 +90,12 @@
 readonly __GENERATED_OPERATORS_TRIDENT_DIR="$__GENERATED_CRS_DIR/operators/trident"
 readonly __GENERATED_OPERATORS_CONNECTOR_DIR="$__GENERATED_CRS_DIR/operators/connector"
 readonly __GENERATED_KUSTOMIZATION_FILE="$__GENERATED_OPERATORS_DIR/kustomization.yaml"
-<<<<<<< HEAD
 readonly __GENERATED_TRIDENT_KUSTOMIZATION_FILE="$__GENERATED_OPERATORS_TRIDENT_DIR/kustomization.yaml"
 readonly __GENERATED_CONNECTOR_KUSTOMIZATION_FILE="$__GENERATED_OPERATORS_CONNECTOR_DIR/kustomization.yaml"
+
 readonly __GENERATED_PATCHES_TORC_FILE="$__GENERATED_OPERATORS_TRIDENT_DIR/post-deploy-patches_torc"
 readonly __GENERATED_PATCHES_TRIDENT_OPERATOR_FILE="$__GENERATED_OPERATORS_TRIDENT_DIR/post-deploy-patches_trident-operator"
-=======
-readonly __GENERATED_PATCHES_TORC_FILE="$__GENERATED_CRS_DIR/post-deploy-patches_torc"
-readonly __GENERATED_PATCHES_TRIDENT_OPERATOR_FILE="$__GENERATED_OPERATORS_DIR/post-deploy-patches_trident-operator"
 readonly __GENERATED_TRIDENT_ACP_SECRET_FILE="$__GENERATED_OPERATORS_DIR/trident-acp-secret.yaml"
->>>>>>> b6cb49fd
 
 readonly __DEBUG=10
 readonly __INFO=20
@@ -273,19 +269,11 @@
       - Tag ("24.02")
 
     Given the following images :
-<<<<<<< HEAD
-      - Astra Trident Operator:    private.registry.io/some/repository/path/trident-operator:24.02
-      - Astra Trident Autosupport: private.registry.io/some/repository/path/trident-autosupport:24.02
-      - Astra Trident:             private.registry.io/some/repository/path/trident:24.02
-      - Astra Trident ACP:         private.registry.io/some/repository/path/trident-acp:24.02
-      - Connector Operator:  private.registry.io/some/repository/path/astra-connector-operator:202405211614-main
-=======
       - Astra Trident Operator:     private.registry.io/some/repository/path/trident-operator:24.02
       - Astra Trident Autosupport:  private.registry.io/some/repository/path/trident-autosupport:24.02
       - Astra Trident:              private.registry.io/some/repository/path/trident:24.02
       - Astra Control Provisioner:  private.registry.io/some/repository/path/trident-acp:24.02
       - Connector Operator:         private.registry.io/some/repository/path/astra-connector-operator:202405211614-main
->>>>>>> b6cb49fd
 
     An appropriate configuration might be:
       - IMAGE_REGISTRY="private.registry.io"
@@ -300,11 +288,7 @@
   CONNECTOR_OPERATOR_IMAGE_REGISTRY  The Docker registry to pull the Connector Operator image from.
   CONNECTOR_IMAGE_REGISTRY           The Docker registry to pull the Connector image from.
   NEPTUNE_IMAGE_REGISTRY             The Docker registry to pull the Neptune image from.
-<<<<<<< HEAD
-  TRIDENT_ACP_IMAGE_REGISTRY         The Docker registry to pull the Astra Trident ACP image from.
-=======
   TRIDENT_ACP_IMAGE_REGISTRY         The Docker registry to pull the Astra Control Provisioner image from.
->>>>>>> b6cb49fd
 
   IMAGE_BASE_REPO                    The default base repository path (i.e. excluding the image name) for all images. Overridden by values below.
   TRIDENT_OPERATOR_IMAGE_REPO        The repository path for the Astra Trident Operator image.
@@ -313,20 +297,12 @@
   CONNECTOR_OPERATOR_IMAGE_REPO      The repository path for the Connector Operator image.
   CONNECTOR_IMAGE_REPO               The repository path for the Connector image.
   NEPTUNE_IMAGE_REPO                 The repository path for the Neptune image.
-<<<<<<< HEAD
-  TRIDENT_ACP_IMAGE_REPO             The repository path for the Astra Trident ACP image.
-=======
   TRIDENT_ACP_IMAGE_REPO             The repository path for the Astra Control Provisioner image.
->>>>>>> b6cb49fd
 
   TRIDENT_IMAGE_TAG                  The tag for the Astra Trident image. Overridden by other 'TRIDENT_' values below.
   TRIDENT_OPERATOR_IMAGE_TAG         The tag for the Astra Trident Operator image.
   TRIDENT_AUTOSUPPORT_IMAGE_TAG      The tag for the Astra Trident Autosupport image.
-<<<<<<< HEAD
-  TRIDENT_ACP_IMAGE_TAG              The tag for the Astra Trident ACP image.
-=======
   TRIDENT_ACP_IMAGE_TAG              The tag for the Astra Control Provisioner image.
->>>>>>> b6cb49fd
   CONNECTOR_OPERATOR_IMAGE_TAG       The tag for the Connector Operator image.
 
   ----- Connector Configuration
@@ -1408,42 +1384,6 @@
     echo "$yaml_labels"
 }
 
-<<<<<<< HEAD
-add_namespace_transformer_to_kustomization() {
-    local -r namespace="${1:-""}"
-    local -r kustomization_file="${2}"
-    local -r kustomization_dir="$(dirname "$kustomization_file")"
-
-    [ -z "$namespace" ] && fatal "no namespace given"
-    [ -z "$kustomization_file" ] && fatal "no kustomization file given"
-    [ ! -f "$kustomization_file" ] && fatal "kustomization file '$kustomization_file' does not exist"
-
-    # Add kustomization to set metadata.namespace where it's not already set
-    echo "namespace: $namespace" >> "$kustomization_file"
-    logdebug "$kustomization_file: added namespace field ($namespace)"
-
-    # This transformer is more forceful than the `namespace` field above but is necessary to set
-    # the namespace on a few resources that aren't caught by the former (the subjects in rolebindings for example).
-    local -r transformer_file_name="namespace-transformer.yaml"
-    cat <<EOF > "$kustomization_dir/$transformer_file_name"
-apiVersion: builtin
-kind: NamespaceTransformer
-metadata:
-  name: thisFieldDoesNotActuallyMatterForTransformers
-  namespace: "${namespace}"
-fieldSpecs:
-- path: metadata/namespace
-  create: true
-EOF
-    if grep -q "^transformers:" < "$kustomization_file"; then
-        echo "transformers:" >> "$kustomization_file"
-    fi
-    insert_into_file_after_pattern "$kustomization_file" "transformers:" "- $transformer_file_name"
-    logdebug "$kustomization_file: added namespace transformer ($transformer_file_name)"
-}
-
-=======
->>>>>>> b6cb49fd
 # k8s_get_resource will get the given k8s resource in the given format and echo the output.
 # If a connection error (or any type of error except for "NotFound") occurs, a problem will be added to make sure
 # script execution is halted.
@@ -1504,6 +1444,39 @@
     fi
 
     return 1
+}
+
+add_namespace_transformer_to_kustomization() {
+    local -r namespace="${1:-""}"
+    local -r kustomization_file="${2}"
+    local -r kustomization_dir="$(dirname "$kustomization_file")"
+
+    [ -z "$namespace" ] && fatal "no namespace given"
+    [ -z "$kustomization_file" ] && fatal "no kustomization file given"
+    [ ! -f "$kustomization_file" ] && fatal "kustomization file '$kustomization_file' does not exist"
+
+    # Add kustomization to set metadata.namespace where it's not already set
+    echo "namespace: $namespace" >> "$kustomization_file"
+    logdebug "$kustomization_file: added namespace field ($namespace)"
+
+    # This transformer is more forceful than the `namespace` field above but is necessary to set
+    # the namespace on a few resources that aren't caught by the former (the subjects in rolebindings for example).
+    local -r transformer_file_name="namespace-transformer.yaml"
+    cat <<EOF > "$kustomization_dir/$transformer_file_name"
+apiVersion: builtin
+kind: NamespaceTransformer
+metadata:
+  name: thisFieldDoesNotActuallyMatterForTransformers
+  namespace: "${namespace}"
+fieldSpecs:
+- path: metadata/namespace
+  create: true
+EOF
+    if grep -q "^transformers:" < "$kustomization_file"; then
+        echo "transformers:" >> "$kustomization_file"
+    fi
+    insert_into_file_after_pattern "$kustomization_file" "transformers:" "- $transformer_file_name"
+    logdebug "$kustomization_file: added namespace transformer ($transformer_file_name)"
 }
 
 apply_kubectl_patch() {
@@ -1774,20 +1747,7 @@
     done
 
     # Env vars with special conditions
-<<<<<<< HEAD
     if [ -z "$IMAGE_PULL_SECRET" ] && get_config_custom_registries_with_repo; then
-=======
-    if [ -n "$IMAGE_PULL_SECRET" ]; then
-        if [ -z "$NAMESPACE" ]; then
-            local -r ns_warning="NAMESPACE is required when specifying an IMAGE_PULL_SECRET"
-            if prompts_disabled; then
-                add_problem "$ns_warning"
-            else
-                prompt_user "NAMESPACE" "$ns_warning. Please enter the namespace:"
-            fi
-        fi
-    elif get_config_custom_registries_with_repo &> /dev/null; then
->>>>>>> b6cb49fd
         local custom_reg_warning="We detected one or more custom registry or repo values"
         custom_reg_warning+=", but no IMAGE_PULL_SECRET was specified. If any of your images are hosted in a private"
         custom_reg_warning+=" registry, an image pull secret will need to be created and IMAGE_PULL_SECRET set."
@@ -2281,7 +2241,7 @@
 EOF
             logdebug "$kustomization_file: added connector secret to namespace $connector_namespace"
         fi
-    
+
         if components_include_trident && [ "$trident_namespace" != "$connector_namespace" ]; then
             cat <<EOF >> "$kustomization_file"
 - name: "${IMAGE_PULL_SECRET}"
@@ -2381,43 +2341,10 @@
       fi
     fi
     loginfo "Memory limit set to: $memory_limit GB"
-    
+
     # NAMESPACE
     add_namespace_transformer_to_kustomization "$connector_namespace" "$connector_kustomization_file"
 
-<<<<<<< HEAD
-    # SECRET GENERATOR
-    cat <<EOF >> "$connector_kustomization_file"
-generatorOptions:
-  disableNameSuffixHash: true
-secretGenerator:
-- name: astra-api-token
-  namespace: "${connector_namespace}"
-  literals:
-  - apiToken="${api_token}"
-EOF
-    if [ -z "$IMAGE_PULL_SECRET" ]; then
-        cat <<EOF >> "$connector_kustomization_file"
-- name: "${connector_regcred_name}"
-  namespace: "${connector_namespace}"
-  type: kubernetes.io/dockerconfigjson
-  literals:
-  - |
-    .dockerconfigjson={
-      "auths": {
-        "${connector_registry}": {
-          "username": "${username}",
-          "password": "${password}",
-          "auth": "${encoded_creds}"
-        }
-      }
-    }
-EOF
-    fi
-    logdebug "$connector_kustomization_file: added secrets"
-
-=======
->>>>>>> b6cb49fd
     # ASTRA CONNECTOR CR
     local labels_field_and_content_with_default=""
         if [ -n "$_PROCESSED_LABELS_WITH_DEFAULT" ]; then
@@ -2670,18 +2597,10 @@
         if echo "$_EXISTING_TRIDENT_OPERATOR_PULL_SECRETS" | grep -q "^${IMAGE_PULL_SECRET}$" &> /dev/null; then
             logdebug "image pull secret '$IMAGE_PULL_SECRET' already present in trident-operator"
         else
-<<<<<<< HEAD
-            local -r secret_obj='{"name": "'"$IMAGE_PULL_SECRET"'"}'
-            if [ -z "$_EXISTING_TRIDENT_OPERATOR_PULL_SECRETS" ]; then
-                patch_list+=',{"op":"replace","path":"/spec/template/spec/imagePullSecrets","value":['"$secret_obj"']}'
-            else
-                patch_list+=',{"op":"add","path":"/spec/template/spec/imagePullSecrets/-","value":'"$secret_obj"'}'
-=======
             if [ -z "$_EXISTING_TRIDENT_OPERATOR_PULL_SECRETS" ]; then
                 patch_list+=',{"op":"replace","path":"/spec/template/spec/imagePullSecrets","value":[{"name":'"$IMAGE_PULL_SECRET"'}]}'
             else
                 patch_list+=',{"op":"add","path":"/spec/template/spec/imagePullSecrets/-","value":{"name":'"$IMAGE_PULL_SECRET"'}}'
->>>>>>> b6cb49fd
             fi
         fi
     fi
@@ -2988,11 +2907,7 @@
 # ------------ YAML GENERATION ------------
 step_check_kubeconfig_choice
 step_init_generated_dirs_and_files
-<<<<<<< HEAD
 #step_kustomize_global_namespace_if_needed "$NAMESPACE" "$__GENERATED_KUSTOMIZATION_FILE"
-=======
-step_kustomize_global_namespace_if_needed "$NAMESPACE" "$__GENERATED_KUSTOMIZATION_FILE"
->>>>>>> b6cb49fd
 step_kustomize_global_pull_secret_if_needed "$IMAGE_PULL_SECRET" "$__GENERATED_KUSTOMIZATION_FILE"
 
 # CONNECTOR yaml
@@ -3020,22 +2935,14 @@
                 # Warn if trident version < 23.10 (ACP requires 23.10+)
                 if version_higher_or_equal "23.07" "$_EXISTING_TRIDENT_VERSION"; then
                     _msg="Your Astra Trident installation is at version $_EXISTING_TRIDENT_VERSION, while the"
-<<<<<<< HEAD
-                    _msg+=" lowest required version to enable the Astra Control Provisioner (Trident ACP) is 23.10."
-=======
                     _msg+=" lowest required version to enable the Astra Control Provisioner is 23.10."
->>>>>>> b6cb49fd
                     logwarn "$_msg"
                 fi
 
                 _generate_torc_args=("$_EXISTING_TORC_NAME" "$(get_config_trident_image)" "" "" "$(get_config_trident_autosupport_image)")
                 if config_trident_image_is_custom; then
                     _warning_message="We cannot verify the version of the custom Astra Trident image you provided"
-<<<<<<< HEAD
-                    _warning_message+=" ($(get_config_trident_image). Astra Control Provisioner (Trident ACP)"
-=======
                     _warning_message+=" ($(get_config_trident_image). Astra Control Provisioner"
->>>>>>> b6cb49fd
                     _warning_message+=" support (23.10+) is not guaranteed."
                     logwarn "$_warning_message"
 
@@ -3067,19 +2974,6 @@
         if components_include_acp; then
             # Enable ACP if needed (includes ACP upgrade)
             if ! acp_is_enabled; then
-<<<<<<< HEAD
-                if config_acp_image_is_custom || prompt_user_yes_no "Would you like to enable the Astra Control Provisioner (Trident ACP)?"; then
-                    step_generate_torc_patch "$_EXISTING_TORC_NAME" "" "$(get_config_acp_image)" "true"
-                else
-                    loginfo "The Astra Control Provisioner (Trident ACP) will not be enabled."
-                fi
-            # ACP upgrade (ACP already enabled)
-            elif acp_image_needs_upgraded; then
-                if config_acp_image_is_custom || prompt_user_yes_no "Would you like to upgrade the Astra Control Provisioner (Trident ACP)?"; then
-                    step_generate_torc_patch "$_EXISTING_TORC_NAME" "" "$(get_config_acp_image)" "true"
-                else
-                    loginfo "The Astra Control Provisioner (Trident ACP) will not be upgraded."
-=======
                 if config_acp_image_is_custom || prompt_user_yes_no "Would you like to enable Astra Control Provisioner?"; then
                     # create trident-acp secret
                     generate_docker_registry_secret "$IMAGE_PULL_SECRET" "$ASTRA_ACCOUNT_ID" "$ASTRA_API_TOKEN" "$(get_trident_namespace)" "$TRIDENT_ACP_IMAGE_REGISTRY" "$__GENERATED_TRIDENT_ACP_SECRET_FILE"
@@ -3095,7 +2989,6 @@
                     step_generate_torc_patch "$_EXISTING_TORC_NAME" "" "$(get_config_acp_image)" "true"
                 else
                     loginfo "Astra Control Provisioner will not be upgraded."
->>>>>>> b6cb49fd
                 fi
             fi
         else
